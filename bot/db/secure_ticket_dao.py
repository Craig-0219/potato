--- conflicted
+++ resolved
@@ -3,11 +3,7 @@
 # Ticket Data Access Object - Simplified
 
 import logging
-<<<<<<< HEAD
-from datetime import datetime, timezone
-=======
 from datetime import datetime
->>>>>>> c0582261
 from typing import Any, Dict, Optional
 
 import aiomysql
@@ -84,15 +80,9 @@
                     # 獲取分頁數據
                     await cursor.execute(
                         """
-<<<<<<< HEAD
-                        SELECT * FROM tickets 
-                        WHERE guild_id = %s 
-                        ORDER BY created_at DESC 
-=======
                         SELECT * FROM tickets
                         WHERE guild_id = %s
                         ORDER BY created_at DESC
->>>>>>> c0582261
                         LIMIT %s OFFSET %s
                         """,
                         (guild_id, per_page, offset),
@@ -136,11 +126,7 @@
                 async with conn.cursor() as cursor:
                     await cursor.execute(
                         """
-<<<<<<< HEAD
-                        INSERT INTO tickets 
-=======
                         INSERT INTO tickets
->>>>>>> c0582261
                         (guild_id, user_id, channel_id, category, subject, description, status, priority, created_at, updated_at)
                         VALUES (%s, %s, %s, %s, %s, %s, %s, %s, %s, %s)
                         """,
@@ -203,13 +189,8 @@
                 async with conn.cursor() as cursor:
                     await cursor.execute(
                         f"""
-<<<<<<< HEAD
-                        UPDATE tickets 
-                        SET {', '.join(set_clauses)} 
-=======
                         UPDATE tickets
                         SET {', '.join(set_clauses)}
->>>>>>> c0582261
                         WHERE id = %s AND guild_id = %s
                         """,
                         params,
