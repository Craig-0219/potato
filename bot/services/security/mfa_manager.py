# bot/services/security/mfa_manager.py - v1.0.0
# 🔐 多因素認證 (MFA) 管理系統
# 支援 TOTP, SMS, Email 驗證

import base64
import hashlib
import io
import logging
import secrets
from datetime import datetime, timedelta
from enum import Enum
from typing import Any, Dict, List

# 條件式導入 pyotp (可選依賴)
try:
    import pyotp
<<<<<<< HEAD
=======

>>>>>>> ab5e91dc
    PYOTP_AVAILABLE = True
except ImportError:
    pyotp = None
    PYOTP_AVAILABLE = False

import qrcode

# 設置臨時日誌以處理導入錯誤
_temp_logger = logging.getLogger(__name__)

try:
    from email.mime.multipart import MimeMultipart
    from email.mime.text import MimeText
except (ImportError, AttributeError):
    # 如果導入失敗，使用空實現來避免錯誤
    _temp_logger.warning("Email MIME 模組導入失敗，使用空實現")

    class MimeText:
        def __init__(self, *args, **kwargs):
            self.content = args[0] if args else ""

        def as_string(self):
            return self.content

    class MimeMultipart:
        def __init__(self, *args, **kwargs):
            self.parts = []

        def attach(self, part):
            self.parts.append(part)

        def as_string(self):
            return "\n".join(
                p.as_string() if hasattr(p, "as_string") else str(p)
                for p in self.parts
            )


from bot.db.pool import db_pool

# 設置日誌
logger = logging.getLogger(__name__)


class MFAMethod(Enum):
    """MFA 方法枚舉"""

    TOTP = "totp"  # Time-based One-Time Password
    SMS = "sms"  # 簡訊驗證
    EMAIL = "email"  # 電子郵件驗證
    BACKUP_CODES = "backup_codes"  # 備用代碼


class MFAManager:
    """
    企業級多因素認證管理器

    功能：
    - TOTP (Time-based OTP) 生成與驗證
    - SMS 驗證碼發送與驗證
    - Email 驗證碼發送與驗證
    - 備用代碼生成與管理
    - QR Code 生成
    - 安全會話管理
    """

    def __init__(self):
        self.app_name = "Potato Discord Bot"
        self.issuer_name = "Potato Security"
        self.totp_validity_window = 2  # TOTP 有效時間窗口 (±2 步)
        self.sms_code_validity = 300  # SMS 代碼有效期 (5分鐘)
        self.email_code_validity = 600  # Email 代碼有效期 (10分鐘)
        self.backup_codes_count = 10  # 備用代碼數量
        self.max_attempts = 5  # 最大嘗試次數
        self.lockout_duration = 1800  # 鎖定時間 (30分鐘)

        # 快取系統
        self._verification_cache = {}
        self._attempt_cache = {}

        logger.info("🔐 MFA 管理器初始化完成")

    async def setup_totp(
        self, user_id: int, user_email: str
    ) -> Dict[str, Any]:
        """
        設置 TOTP 多因素認證

        Args:
            user_id: Discord 用戶 ID
            user_email: 用戶電子郵件

        Returns:
            Dict[str, Any]: 包含 QR Code 和密鑰的設置資訊
        """
        try:
            if not PYOTP_AVAILABLE:
                return {
                    "success": False,
                    "error": "pyotp 模組不可用，無法設置 TOTP 認證",
<<<<<<< HEAD
                    "fallback": "請使用其他認證方式"
=======
                    "fallback": "請使用其他認證方式",
>>>>>>> ab5e91dc
                }

            # 生成隨機密鑰
            secret = pyotp.random_base32()

            # 創建 TOTP 對象
            totp = pyotp.TOTP(secret)

            # 生成 QR Code URI
            qr_uri = totp.provisioning_uri(
                name=user_email, issuer_name=self.issuer_name
            )

            # 生成 QR Code 圖片
            qr_code_image = await self._generate_qr_code(qr_uri)

            # 保存到資料庫
            async with db_pool.connection() as conn:
                async with conn.cursor() as cursor:
                    await cursor.execute(
                        """
                        INSERT INTO user_mfa (user_id, method_type, secret_key, is_enabled, created_at)
                        VALUES (%s, %s, %s, %s, %s)
                        ON DUPLICATE KEY UPDATE
                            secret_key = VALUES(secret_key),
                            is_enabled = VALUES(is_enabled),
                            updated_at = VALUES(created_at)
                    """,
                        (
                            user_id,
                            MFAMethod.TOTP.value,
                            secret,
                            False,
                            datetime.now(),
                        ),
                    )
                    await conn.commit()

            logger.info(f"🔐 TOTP 設置完成：用戶 {user_id}")

            return {
                "success": True,
                "secret": secret,
                "qr_code": qr_code_image,
                "manual_entry_key": secret,
                "issuer": self.issuer_name,
                "account_name": user_email,
                "setup_instructions": {
                    "step1": "在認證應用程式中掃描 QR Code",
                    "step2": "或手動輸入密鑰",
                    "step3": "輸入生成的 6 位數驗證碼以完成設置",
                    "recommended_apps": [
                        "Google Authenticator",
                        "Microsoft Authenticator",
                        "Authy",
                        "1Password",
                    ],
                },
            }

        except Exception as e:
            logger.error(f"❌ TOTP 設置失敗：用戶 {user_id}, 錯誤: {e}")
            return {"success": False, "error": str(e)}

    async def verify_totp(self, user_id: int, code: str) -> Dict[str, Any]:
        """
        驗證 TOTP 代碼

        Args:
            user_id: Discord 用戶 ID
            code: 6 位數 TOTP 代碼

        Returns:
            Dict[str, Any]: 驗證結果
        """
        try:
            if not PYOTP_AVAILABLE:
                return {
                    "success": False,
                    "error": "pyotp 模組不可用，無法驗證 TOTP 代碼",
<<<<<<< HEAD
                    "fallback": "請使用其他認證方式"
=======
                    "fallback": "請使用其他認證方式",
>>>>>>> ab5e91dc
                }
            # 檢查嘗試次數限制
            if not await self._check_attempt_limit(user_id, MFAMethod.TOTP):
                return {
                    "success": False,
                    "error": "too_many_attempts",
                    "message": "驗證嘗試次數過多，請稍後再試",
                }

            # 從資料庫獲取密鑰
            async with db_pool.connection() as conn:
                async with conn.cursor() as cursor:
                    await cursor.execute(
                        """
                        SELECT secret_key, is_enabled
                        FROM user_mfa
                        WHERE user_id = %s AND method_type = %s
                    """,
                        (user_id, MFAMethod.TOTP.value),
                    )
                    result = await cursor.fetchone()

            if not result:
                return {
                    "success": False,
                    "error": "not_setup",
                    "message": "TOTP 未設置",
                }

            secret_key, is_enabled = result

            if not is_enabled:
                return {
                    "success": False,
                    "error": "not_enabled",
                    "message": "TOTP 未啟用",
                }

            # 驗證 TOTP 代碼
            totp = pyotp.TOTP(secret_key)
            is_valid = totp.verify(
                code, valid_window=self.totp_validity_window
            )

            if is_valid:
                # 記錄成功驗證
                await self._log_mfa_event(
                    user_id, MFAMethod.TOTP, True, "TOTP 驗證成功"
                )
                await self._reset_attempt_count(user_id, MFAMethod.TOTP)

                logger.info(f"✅ TOTP 驗證成功：用戶 {user_id}")
                return {
                    "success": True,
                    "message": "TOTP 驗證成功",
                    "timestamp": datetime.now().isoformat(),
                }
            else:
                # 記錄失敗嘗試
                await self._increment_attempt_count(user_id, MFAMethod.TOTP)
                await self._log_mfa_event(
                    user_id, MFAMethod.TOTP, False, "TOTP 驗證失敗"
                )

                return {
                    "success": False,
                    "error": "invalid_code",
                    "message": "驗證碼無效",
                }

        except Exception as e:
            logger.error(f"❌ TOTP 驗證失敗：用戶 {user_id}, 錯誤: {e}")
            return {"success": False, "error": str(e)}

    async def enable_totp(
        self, user_id: int, verification_code: str
    ) -> Dict[str, Any]:
        """
        啟用 TOTP 多因素認證

        Args:
            user_id: Discord 用戶 ID
            verification_code: 驗證碼

        Returns:
            Dict[str, Any]: 啟用結果
        """
        try:
            # 先驗證代碼
            verification_result = await self.verify_totp(
                user_id, verification_code
            )

            if not verification_result["success"]:
                return verification_result

            # 啟用 TOTP
            async with db_pool.connection() as conn:
                async with conn.cursor() as cursor:
                    await cursor.execute(
                        """
                        UPDATE user_mfa
                        SET is_enabled = TRUE, updated_at = %s
                        WHERE user_id = %s AND method_type = %s
                    """,
                        (datetime.now(), user_id, MFAMethod.TOTP.value),
                    )
                    await conn.commit()

            # 生成備用代碼
            backup_codes = await self.generate_backup_codes(user_id)

            logger.info(f"✅ TOTP 已啟用：用戶 {user_id}")

            return {
                "success": True,
                "message": "TOTP 多因素認證已啟用",
                "backup_codes": backup_codes,
                "warning": "請妥善保存這些備用代碼，每個代碼只能使用一次",
            }

        except Exception as e:
            logger.error(f"❌ TOTP 啟用失敗：用戶 {user_id}, 錯誤: {e}")
            return {"success": False, "error": str(e)}

    async def generate_backup_codes(self, user_id: int) -> List[str]:
        """
        生成備用代碼

        Args:
            user_id: Discord 用戶 ID

        Returns:
            List[str]: 備用代碼列表
        """
        try:
            backup_codes = []

            # 生成隨機備用代碼
            for _ in range(self.backup_codes_count):
                # 生成 8 位隨機代碼
                code = secrets.token_hex(4).upper()
                backup_codes.append(code)

            # 加密並保存到資料庫
            async with db_pool.connection() as conn:
                async with conn.cursor() as cursor:
                    # 先刪除舊的備用代碼
                    await cursor.execute(
                        """
                        DELETE FROM user_mfa
                        WHERE user_id = %s AND method_type = %s
                    """,
                        (user_id, MFAMethod.BACKUP_CODES.value),
                    )

                    # 保存新的備用代碼 (加密後)
                    for code in backup_codes:
                        encrypted_code = await self._hash_backup_code(code)
                        await cursor.execute(
                            """
                            INSERT INTO user_mfa (user_id, method_type, secret_key, is_enabled, created_at)
                            VALUES (%s, %s, %s, %s, %s)
                        """,
                            (
                                user_id,
                                MFAMethod.BACKUP_CODES.value,
                                encrypted_code,
                                True,
                                datetime.now(),
                            ),
                        )

                    await conn.commit()

            logger.info(
                f"🔐 備用代碼已生成：用戶 {user_id}, 數量: {len(backup_codes)}"
            )
            return backup_codes

        except Exception as e:
            logger.error(f"❌ 備用代碼生成失敗：用戶 {user_id}, 錯誤: {e}")
            return []

    async def verify_backup_code(
        self, user_id: int, code: str
    ) -> Dict[str, Any]:
        """
        驗證備用代碼

        Args:
            user_id: Discord 用戶 ID
            code: 備用代碼

        Returns:
            Dict[str, Any]: 驗證結果
        """
        try:
            # 檢查嘗試次數限制
            if not await self._check_attempt_limit(
                user_id, MFAMethod.BACKUP_CODES
            ):
                return {
                    "success": False,
                    "error": "too_many_attempts",
                    "message": "驗證嘗試次數過多，請稍後再試",
                }

            # 加密輸入的代碼
            encrypted_code = await self._hash_backup_code(code.upper())

            # 從資料庫查找並驗證
            async with db_pool.connection() as conn:
                async with conn.cursor() as cursor:
                    await cursor.execute(
                        """
                        SELECT id FROM user_mfa
                        WHERE user_id = %s AND method_type = %s AND secret_key = %s AND is_enabled = TRUE
                    """,
                        (
                            user_id,
                            MFAMethod.BACKUP_CODES.value,
                            encrypted_code,
                        ),
                    )
                    result = await cursor.fetchone()

                    if result:
                        # 找到匹配的備用代碼，刪除它 (一次性使用)
                        await cursor.execute(
                            """
                            DELETE FROM user_mfa
                            WHERE id = %s
                        """,
                            (result[0],),
                        )
                        await conn.commit()

                        # 記錄成功使用
                        await self._log_mfa_event(
                            user_id,
                            MFAMethod.BACKUP_CODES,
                            True,
                            "備用代碼驗證成功",
                        )
                        await self._reset_attempt_count(
                            user_id, MFAMethod.BACKUP_CODES
                        )

                        # 檢查剩餘備用代碼數量
                        await cursor.execute(
                            """
                            SELECT COUNT(*) FROM user_mfa
                            WHERE user_id = %s AND method_type = %s AND is_enabled = TRUE
                        """,
                            (user_id, MFAMethod.BACKUP_CODES.value),
                        )
                        remaining_codes = (await cursor.fetchone())[0]

                        logger.info(
                            f"✅ 備用代碼驗證成功：用戶 {user_id}, 剩餘: {remaining_codes}"
                        )

                        return {
                            "success": True,
                            "message": "備用代碼驗證成功",
                            "remaining_codes": remaining_codes,
                            "warning": (
                                f"剩餘 {remaining_codes} 個備用代碼"
                                if remaining_codes > 0
                                else "備用代碼已用完，請重新生成"
                            ),
                        }
                    else:
                        # 代碼無效
                        await self._increment_attempt_count(
                            user_id, MFAMethod.BACKUP_CODES
                        )
                        await self._log_mfa_event(
                            user_id,
                            MFAMethod.BACKUP_CODES,
                            False,
                            "備用代碼無效",
                        )

                        return {
                            "success": False,
                            "error": "invalid_code",
                            "message": "備用代碼無效或已使用",
                        }

        except Exception as e:
            logger.error(f"❌ 備用代碼驗證失敗：用戶 {user_id}, 錯誤: {e}")
            return {"success": False, "error": str(e)}

    async def get_mfa_status(self, user_id: int) -> Dict[str, Any]:
        """
        獲取用戶 MFA 狀態

        Args:
            user_id: Discord 用戶 ID

        Returns:
            Dict[str, Any]: MFA 狀態資訊
        """
        try:
            async with db_pool.connection() as conn:
                async with conn.cursor() as cursor:
                    # 獲取所有 MFA 方法
                    await cursor.execute(
                        """
                        SELECT method_type, is_enabled, created_at
                        FROM user_mfa
                        WHERE user_id = %s AND method_type != %s
                        GROUP BY method_type, is_enabled, created_at
                    """,
                        (user_id, MFAMethod.BACKUP_CODES.value),
                    )
                    methods = await cursor.fetchall()

                    # 獲取備用代碼數量
                    await cursor.execute(
                        """
                        SELECT COUNT(*) FROM user_mfa
                        WHERE user_id = %s AND method_type = %s AND is_enabled = TRUE
                    """,
                        (user_id, MFAMethod.BACKUP_CODES.value),
                    )
                    backup_codes_count = (await cursor.fetchone())[0]

            # 處理 MFA 狀態
            mfa_methods = {}
            has_enabled_mfa = False

            for method_type, is_enabled, created_at in methods:
                mfa_methods[method_type] = {
                    "enabled": is_enabled,
                    "setup_date": (
                        created_at.isoformat() if created_at else None
                    ),
                }
                if is_enabled:
                    has_enabled_mfa = True

            return {
                "user_id": user_id,
                "mfa_enabled": has_enabled_mfa,
                "methods": mfa_methods,
                "backup_codes_count": backup_codes_count,
                "security_level": "high" if has_enabled_mfa else "low",
                "recommendations": await self._get_security_recommendations(
                    user_id, mfa_methods
                ),
            }

        except Exception as e:
            logger.error(f"❌ 獲取 MFA 狀態失敗：用戶 {user_id}, 錯誤: {e}")
            return {"success": False, "error": str(e)}

    async def disable_mfa_method(
        self, user_id: int, method: MFAMethod, verification_code: str = None
    ) -> Dict[str, Any]:
        """
        停用 MFA 方法

        Args:
            user_id: Discord 用戶 ID
            method: MFA 方法
            verification_code: 驗證碼 (用於安全確認)

        Returns:
            Dict[str, Any]: 停用結果
        """
        try:
            # 如果提供了驗證碼，先進行驗證
            if verification_code:
                if method == MFAMethod.TOTP:
                    verify_result = await self.verify_totp(
                        user_id, verification_code
                    )
                elif method == MFAMethod.BACKUP_CODES:
                    verify_result = await self.verify_backup_code(
                        user_id, verification_code
                    )
                else:
                    verify_result = {"success": True}  # 其他方法暫時不需要驗證

                if not verify_result["success"]:
                    return {
                        "success": False,
                        "error": "verification_failed",
                        "message": "驗證失敗，無法停用 MFA",
                    }

            # 停用 MFA 方法
            async with db_pool.connection() as conn:
                async with conn.cursor() as cursor:
                    if method == MFAMethod.BACKUP_CODES:
                        # 刪除所有備用代碼
                        await cursor.execute(
                            """
                            DELETE FROM user_mfa
                            WHERE user_id = %s AND method_type = %s
                        """,
                            (user_id, method.value),
                        )
                    else:
                        # 停用其他方法
                        await cursor.execute(
                            """
                            UPDATE user_mfa
                            SET is_enabled = FALSE, updated_at = %s
                            WHERE user_id = %s AND method_type = %s
                        """,
                            (datetime.now(), user_id, method.value),
                        )

                    await conn.commit()

            # 記錄安全事件
            await self._log_mfa_event(
                user_id, method, True, f"{method.value} 已停用"
            )

            logger.info(
                f"🔐 MFA 方法已停用：用戶 {user_id}, 方法: {method.value}"
            )

            return {
                "success": True,
                "message": f"{method.value} 多因素認證已停用",
                "timestamp": datetime.now().isoformat(),
            }

        except Exception as e:
            logger.error(
                f"❌ MFA 停用失敗：用戶 {user_id}, 方法: {method.value}, 錯誤: {e}"
            )
            return {"success": False, "error": str(e)}

    # 私有方法

    async def _generate_qr_code(self, uri: str) -> str:
        """生成 QR Code 圖片 (Base64 編碼)"""
        try:
            qr = qrcode.QRCode(
                version=1,
                error_correction=qrcode.constants.ERROR_CORRECT_L,
                box_size=10,
                border=4,
            )
            qr.add_data(uri)
            qr.make(fit=True)

            # 生成圖片
            img = qr.make_image(fill_color="black", back_color="white")

            # 轉換為 Base64
            img_buffer = io.BytesIO()
            img.save(img_buffer, format="PNG")
            img_buffer.seek(0)
            img_base64 = base64.b64encode(img_buffer.getvalue()).decode()

            return f"data:image/png;base64,{img_base64}"

        except Exception as e:
            logger.error(f"❌ QR Code 生成失敗: {e}")
            return ""

    async def _hash_backup_code(self, code: str) -> str:
        """加密備用代碼"""
        # 使用 SHA-256 加密備用代碼
        return hashlib.sha256(code.encode()).hexdigest()

    async def _check_attempt_limit(
        self, user_id: int, method: MFAMethod
    ) -> bool:
        """檢查嘗試次數限制"""
        try:
            key = f"{user_id}_{method.value}"

            if key in self._attempt_cache:
                attempts, last_attempt = self._attempt_cache[key]

                # 檢查是否在鎖定期間
                if attempts >= self.max_attempts:
                    if datetime.now() - last_attempt < timedelta(
                        seconds=self.lockout_duration
                    ):
                        return False
                    else:
                        # 鎖定期間結束，重置計數
                        self._attempt_cache[key] = (0, datetime.now())

            return True

        except Exception as e:
            logger.error(f"❌ 嘗試次數檢查失敗: {e}")
            return True  # 預設允許嘗試

    async def _increment_attempt_count(self, user_id: int, method: MFAMethod):
        """增加嘗試次數"""
        key = f"{user_id}_{method.value}"

        if key in self._attempt_cache:
            attempts, _ = self._attempt_cache[key]
            self._attempt_cache[key] = (attempts + 1, datetime.now())
        else:
            self._attempt_cache[key] = (1, datetime.now())

    async def _reset_attempt_count(self, user_id: int, method: MFAMethod):
        """重置嘗試次數"""
        key = f"{user_id}_{method.value}"
        if key in self._attempt_cache:
            del self._attempt_cache[key]

    async def _log_mfa_event(
        self, user_id: int, method: MFAMethod, success: bool, details: str
    ):
        """記錄 MFA 事件"""
        try:
            async with db_pool.connection() as conn:
                async with conn.cursor() as cursor:
                    await cursor.execute(
                        """
                        INSERT INTO security_events (
                            user_id, event_type, method_type, success, details,
                            ip_address, user_agent, timestamp
                        ) VALUES (%s, %s, %s, %s, %s, %s, %s, %s)
                    """,
                        (
                            user_id,
                            "mfa_verification",
                            method.value,
                            success,
                            details,
                            "internal",
                            "discord_bot",
                            datetime.now(),
                        ),
                    )
                    await conn.commit()
        except Exception as e:
            logger.error(f"❌ MFA 事件記錄失敗: {e}")

    async def _get_security_recommendations(
        self, user_id: int, methods: Dict
    ) -> List[str]:
        """獲取安全建議"""
        recommendations = []

        if not methods:
            recommendations.append("建議設置 TOTP 多因素認證以提高帳戶安全性")

        if MFAMethod.TOTP.value not in methods or not methods.get(
            MFAMethod.TOTP.value, {}
        ).get("enabled"):
            recommendations.append("建議啟用 TOTP 認證應用程式")

        # 可以根據需要添加更多建議

        return recommendations


# 全域單例
mfa_manager = MFAManager()<|MERGE_RESOLUTION|>--- conflicted
+++ resolved
@@ -14,10 +14,6 @@
 # 條件式導入 pyotp (可選依賴)
 try:
     import pyotp
-<<<<<<< HEAD
-=======
-
->>>>>>> ab5e91dc
     PYOTP_AVAILABLE = True
 except ImportError:
     pyotp = None
@@ -118,11 +114,7 @@
                 return {
                     "success": False,
                     "error": "pyotp 模組不可用，無法設置 TOTP 認證",
-<<<<<<< HEAD
-                    "fallback": "請使用其他認證方式"
-=======
                     "fallback": "請使用其他認證方式",
->>>>>>> ab5e91dc
                 }
 
             # 生成隨機密鑰
@@ -203,11 +195,7 @@
                 return {
                     "success": False,
                     "error": "pyotp 模組不可用，無法驗證 TOTP 代碼",
-<<<<<<< HEAD
-                    "fallback": "請使用其他認證方式"
-=======
                     "fallback": "請使用其他認證方式",
->>>>>>> ab5e91dc
                 }
             # 檢查嘗試次數限制
             if not await self._check_attempt_limit(user_id, MFAMethod.TOTP):
