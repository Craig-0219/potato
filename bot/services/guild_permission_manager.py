# bot/services/guild_permission_manager.py - v1.0.0
# 🔐 伺服器級權限管理系統
# Guild-Level Permission Management System

import json
import logging
from dataclasses import dataclass
from datetime import datetime
from enum import Enum
from typing import Any, Dict, List, Optional, Set

import aiomysql
import discord

from bot.db.pool import db_pool

logger = logging.getLogger(__name__)


class GuildPermission(Enum):
    """伺服器權限類型"""

    # 系統管理權限
    SYSTEM_ADMIN = "system:admin"
    SYSTEM_CONFIG = "system:config"
    SYSTEM_MONITOR = "system:monitor"

    # 票券系統權限
    TICKET_ADMIN = "ticket:admin"
    TICKET_MANAGE = "ticket:manage"
    TICKET_VIEW_ALL = "ticket:view_all"
    TICKET_ASSIGN = "ticket:assign"
    TICKET_CLOSE = "ticket:close"

    # 投票系統權限
    VOTE_ADMIN = "vote:admin"
    VOTE_CREATE = "vote:create"
    VOTE_MANAGE = "vote:manage"
    VOTE_VIEW_RESULTS = "vote:view_results"

    # 歡迎系統權限
    WELCOME_ADMIN = "welcome:admin"
    WELCOME_CONFIG = "welcome:config"

    # 工作流程權限
    WORKFLOW_ADMIN = "workflow:admin"
    WORKFLOW_CREATE = "workflow:create"
    WORKFLOW_EXECUTE = "workflow:execute"

    # 安全管理權限
    SECURITY_ADMIN = "security:admin"
    SECURITY_AUDIT = "security:audit"
    SECURITY_CONFIG = "security:config"

    # 資料管理權限
    DATA_EXPORT = "data:export"
    DATA_DELETE = "data:delete"
    DATA_VIEW = "data:view"

    # API 存取權限
    API_ADMIN = "api:admin"
    API_READ = "api:read"
    API_WRITE = "api:write"


class GuildRole(Enum):
    """伺服器角色類型"""

    OWNER = "owner"  # 伺服器擁有者
    ADMIN = "admin"  # 伺服器管理員
    MODERATOR = "moderator"  # 版主
    STAFF = "staff"  # 工作人員
    USER = "user"  # 一般用戶
    GUEST = "guest"  # 訪客


@dataclass
class GuildUserPermissions:
    """伺服器用戶權限資料"""

    user_id: int
    guild_id: int
    roles: List[GuildRole]
    permissions: Set[GuildPermission]
    is_owner: bool = False
    is_admin: bool = False
    assigned_at: datetime = None
    expires_at: Optional[datetime] = None


class GuildPermissionManager:
    """伺服器權限管理器"""

    def __init__(self):
        self.db = db_pool
        self._permission_cache: Dict[str, GuildUserPermissions] = {}
        self._role_permissions: Dict[GuildRole, Set[GuildPermission]] = {}
        self._initialize_role_permissions()

    def _initialize_role_permissions(self):
        """初始化角色權限對應"""
        self._role_permissions = {
            GuildRole.OWNER: {
                # 擁有者擁有所有權限
                *list(GuildPermission)
            },
            GuildRole.ADMIN: {
                GuildPermission.SYSTEM_ADMIN,
                GuildPermission.SYSTEM_CONFIG,
                GuildPermission.SYSTEM_MONITOR,
                GuildPermission.TICKET_ADMIN,
                GuildPermission.VOTE_ADMIN,
                GuildPermission.WELCOME_ADMIN,
                GuildPermission.WORKFLOW_ADMIN,
                GuildPermission.SECURITY_CONFIG,
                GuildPermission.DATA_VIEW,
                GuildPermission.DATA_EXPORT,
                GuildPermission.API_ADMIN,
            },
            GuildRole.MODERATOR: {
                GuildPermission.TICKET_MANAGE,
                GuildPermission.TICKET_VIEW_ALL,
                GuildPermission.TICKET_ASSIGN,
                GuildPermission.TICKET_CLOSE,
                GuildPermission.VOTE_CREATE,
                GuildPermission.VOTE_MANAGE,
                GuildPermission.WELCOME_CONFIG,
                GuildPermission.WORKFLOW_EXECUTE,
                GuildPermission.DATA_VIEW,
                GuildPermission.API_READ,
            },
            GuildRole.STAFF: {
                GuildPermission.TICKET_MANAGE,
                GuildPermission.TICKET_ASSIGN,
                GuildPermission.VOTE_CREATE,
                GuildPermission.WORKFLOW_EXECUTE,
                GuildPermission.API_READ,
            },
            GuildRole.USER: {
                GuildPermission.DATA_VIEW,
                GuildPermission.API_READ,
            },
            GuildRole.GUEST: set(),  # 訪客沒有特殊權限
        }

    async def initialize_guild_permissions(self, guild: discord.Guild) -> bool:
        """初始化伺服器權限系統"""
        try:
            # 註冊伺服器到多租戶系統
            guild_info = {
                "name": guild.name,
                "member_count": guild.member_count,
                "owner_id": guild.owner_id,
                "features": guild.features,
            }

<<<<<<< HEAD
# Register tenant functionality removed with multi-tenant security framework
=======
            # Register tenant functionality removed with multi-tenant security framework
>>>>>>> c0582261

            # 初始化擁有者權限
            if guild.owner_id:
                await self._assign_role_to_user(
                    guild.owner_id, guild.id, GuildRole.OWNER, guild.owner_id
                )

            # 掃描現有管理員
            admin_members = [
                member
                for member in guild.members
                if member.guild_permissions.administrator and member.id != guild.owner_id
            ]

            for admin in admin_members:
                await self._assign_role_to_user(admin.id, guild.id, GuildRole.ADMIN, guild.owner_id)

            logger.info(f"✅ 伺服器權限系統初始化完成: {guild.name} (ID: {guild.id})")
            return True

        except Exception as e:
            logger.error(f"❌ 伺服器權限初始化失敗: {e}")
            return False

    async def check_permission(
        self,
        user_id: int,
        guild_id: int,
        permission: GuildPermission,
        check_discord_perms: bool = True,
    ) -> bool:
        """檢查用戶是否擁有特定權限"""
        try:
            # 獲取用戶權限
            user_perms = await self.get_user_permissions(user_id, guild_id)

            # 檢查直接權限
            if permission in user_perms.permissions:
                return True

            # 檢查 Discord 原生權限（可選）
            if check_discord_perms:
                discord_perm = await self._check_discord_permission(user_id, guild_id, permission)
                if discord_perm:
                    return True

            # 檢查是否為系統全域管理員
            if await self._is_global_admin(user_id):
                return True

            return False

        except Exception as e:
            logger.error(f"❌ 權限檢查失敗: {e}")
            return False

    async def get_user_permissions(self, user_id: int, guild_id: int) -> GuildUserPermissions:
        """獲取用戶在伺服器的權限"""
        cache_key = f"{user_id}:{guild_id}"

        # 檢查快取
        if cache_key in self._permission_cache:
            cached = self._permission_cache[cache_key]
            # 檢查快取是否過期（5分鐘）
            if cached.assigned_at and (datetime.now() - cached.assigned_at).total_seconds() < 300:
                return cached

        try:
            # 從資料庫載入
            permissions = await self._load_user_permissions(user_id, guild_id)

            # 更新快取
            self._permission_cache[cache_key] = permissions

            return permissions

        except Exception as e:
            logger.error(f"❌ 載入用戶權限失敗: {e}")
            # 返回預設權限
            return GuildUserPermissions(
                user_id=user_id,
                guild_id=guild_id,
                roles=[GuildRole.USER],
                permissions=self._role_permissions[GuildRole.USER],
                assigned_at=datetime.now(),
            )

    async def _load_user_permissions(self, user_id: int, guild_id: int) -> GuildUserPermissions:
        """從資料庫載入用戶權限"""
        try:
            # 查詢用戶在該伺服器的角色
            async with self.db.connection() as conn:
                async with conn.cursor(aiomysql.DictCursor) as cursor:
                    await cursor.execute(
                        """
<<<<<<< HEAD
                        SELECT * FROM guild_user_permissions 
=======
                        SELECT * FROM guild_user_permissions
>>>>>>> c0582261
                        WHERE guild_id = %s AND user_id = %s AND is_active = %s
                        """,
                        (guild_id, user_id, True),
                    )
                    result = await cursor.fetchone()

                    if result:
                        roles = [GuildRole(r) for r in result["roles"]]
                        permissions = set()

                        # 從角色計算權限
                        for role in roles:
                            permissions.update(self._role_permissions.get(role, set()))

                        # 添加直接權限
                        if result.get("direct_permissions"):
                            direct_perms = json.loads(result["direct_permissions"])
                            for perm in direct_perms:
                                try:
                                    permissions.add(GuildPermission(perm))
                                except ValueError:
                                    continue

                        return GuildUserPermissions(
                            user_id=user_id,
                            guild_id=guild_id,
                            roles=roles,
                            permissions=permissions,
                            is_owner=GuildRole.OWNER in roles,
                            is_admin=GuildRole.ADMIN in roles or GuildRole.OWNER in roles,
                            assigned_at=result.get("assigned_at"),
                            expires_at=result.get("expires_at"),
                        )

            # 沒有記錄，檢查是否為伺服器擁有者
            guild_info = await self._get_guild_info(guild_id)
            if guild_info and guild_info.get("owner_id") == user_id:
                # 自動分配擁有者角色
                await self._assign_role_to_user(user_id, guild_id, GuildRole.OWNER, user_id)
                return GuildUserPermissions(
                    user_id=user_id,
                    guild_id=guild_id,
                    roles=[GuildRole.OWNER],
                    permissions=self._role_permissions[GuildRole.OWNER],
                    is_owner=True,
                    is_admin=True,
                    assigned_at=datetime.now(),
                )

            # 預設為一般用戶
            return GuildUserPermissions(
                user_id=user_id,
                guild_id=guild_id,
                roles=[GuildRole.USER],
                permissions=self._role_permissions[GuildRole.USER],
                assigned_at=datetime.now(),
            )

        except Exception as e:
            logger.error(f"❌ 載入用戶權限失敗: {e}")
            raise

    async def assign_role(
        self,
        user_id: int,
        guild_id: int,
        role: GuildRole,
        assigned_by: int,
        expires_at: Optional[datetime] = None,
    ) -> bool:
        """分配角色給用戶"""
        try:
            # 檢查分配者權限
            if not await self.check_permission(assigned_by, guild_id, GuildPermission.SYSTEM_ADMIN):
                logger.warning(f"用戶 {assigned_by} 沒有權限分配角色")
                return False

            return await self._assign_role_to_user(user_id, guild_id, role, assigned_by, expires_at)

        except Exception as e:
            logger.error(f"❌ 分配角色失敗: {e}")
            return False

    async def _assign_role_to_user(
        self,
        user_id: int,
        guild_id: int,
        role: GuildRole,
        assigned_by: int,
        expires_at: Optional[datetime] = None,
    ) -> bool:
        """內部角色分配方法"""
        try:
            # 檢查是否已有記錄
            existing = await self.get_user_permissions(user_id, guild_id)

            if role not in existing.roles:
                # 添加新角色
                new_roles = existing.roles + [role]
            else:
                # 角色已存在，更新過期時間
                new_roles = existing.roles

            # 準備資料
            permission_data = {
                "user_id": user_id,
                "roles": json.dumps([r.value for r in new_roles]),
                "assigned_by": assigned_by,
                "assigned_at": datetime.now(),
                "expires_at": expires_at,
                "is_active": True,
            }

            # 使用 UPSERT 語法
            async with self.db.connection() as conn:
                async with conn.cursor() as cursor:
                    await cursor.execute(
                        """
                        INSERT INTO guild_user_permissions
                        (user_id, guild_id, roles, assigned_by, assigned_at, expires_at, is_active)
                        VALUES (%s, %s, %s, %s, %s, %s, %s)
                        ON DUPLICATE KEY UPDATE
                        roles = VALUES(roles),
                        assigned_by = VALUES(assigned_by),
                        assigned_at = VALUES(assigned_at),
                        expires_at = VALUES(expires_at),
                        is_active = VALUES(is_active)
                    """,
                        (
                            user_id,
                            guild_id,
                            permission_data["roles"],
                            assigned_by,
                            permission_data["assigned_at"],
                            expires_at,
                            True,
                        ),
                    )
                    await conn.commit()

            # 清除快取
            cache_key = f"{user_id}:{guild_id}"
            if cache_key in self._permission_cache:
                del self._permission_cache[cache_key]

            logger.info(
                f"✅ 角色分配成功: 用戶 {user_id} 在伺服器 {guild_id} 獲得 {role.value} 角色"
            )
            return True

        except Exception as e:
            logger.error(f"❌ 內部角色分配失敗: {e}")
            return False

    async def remove_role(
        self, user_id: int, guild_id: int, role: GuildRole, removed_by: int
    ) -> bool:
        """移除用戶角色"""
        try:
            # 檢查權限
            if not await self.check_permission(removed_by, guild_id, GuildPermission.SYSTEM_ADMIN):
                return False

            # 獲取現有權限
            existing = await self.get_user_permissions(user_id, guild_id)

            if role in existing.roles:
                new_roles = [r for r in existing.roles if r != role]

                # 更新資料庫
                role_data = json.dumps([r.value for r in new_roles])

                async with self.db.connection() as conn:
                    async with conn.cursor() as cursor:
                        await cursor.execute(
                            """
<<<<<<< HEAD
                            UPDATE guild_user_permissions 
                            SET roles = %s, updated_at = %s 
=======
                            UPDATE guild_user_permissions
                            SET roles = %s, updated_at = %s
>>>>>>> c0582261
                            WHERE user_id = %s AND guild_id = %s
                            """,
                            (role_data, datetime.now(), user_id, guild_id),
                        )
                        await conn.commit()

                # 清除快取
                cache_key = f"{user_id}:{guild_id}"
                if cache_key in self._permission_cache:
                    del self._permission_cache[cache_key]

                logger.info(f"✅ 角色移除成功: 用戶 {user_id} 失去 {role.value} 角色")
                return True

            return False

        except Exception as e:
            logger.error(f"❌ 移除角色失敗: {e}")
            return False

    async def _check_discord_permission(
        self, user_id: int, guild_id: int, permission: GuildPermission
    ) -> bool:
        """檢查 Discord 原生權限"""
        try:
            # 這裡需要從 Discord API 獲取用戶權限
            # 暫時返回 False，需要整合 Discord bot 實例
            return False

        except Exception as e:
            logger.error(f"❌ Discord 權限檢查失敗: {e}")
            return False

    async def _is_global_admin(self, user_id: int) -> bool:
        """檢查是否為系統全域管理員"""
        try:
            # 檢查全域管理員列表
            global_admins = [
                # 在這裡添加全域管理員的 Discord ID
            ]

            return user_id in global_admins

        except Exception as e:
            logger.error(f"❌ 全域管理員檢查失敗: {e}")
            return False

    async def _get_guild_info(self, guild_id: int) -> Optional[Dict[str, Any]]:
        """獲取伺服器資訊"""
        try:
            async with self.db.connection() as conn:
                async with conn.cursor(aiomysql.DictCursor) as cursor:
                    await cursor.execute(
                        "SELECT * FROM guild_info WHERE guild_id = %s", (guild_id,)
                    )
                    result = await cursor.fetchone()
                    return dict(result) if result else None
        except Exception as e:
            logger.error(f"❌ 獲取伺服器資訊失敗: {e}")
            return None

    async def get_guild_stats(self, guild_id: int) -> Dict[str, Any]:
        """獲取伺服器統計資訊"""
        try:
            stats_query = """
                SELECT
                    COUNT(DISTINCT user_id) as total_users,
                    COUNT(CASE WHEN JSON_CONTAINS(roles, '"admin"') THEN 1 END) as admin_count,
                    COUNT(CASE WHEN JSON_CONTAINS(roles, '"moderator"') THEN 1 END) as moderator_count,
                    COUNT(CASE WHEN JSON_CONTAINS(roles, '"staff"') THEN 1 END) as staff_count
                FROM guild_user_permissions
                WHERE guild_id = %s AND is_active = TRUE
            """

            async with self.db.connection() as conn:
                async with conn.cursor(aiomysql.DictCursor) as cursor:
                    await cursor.execute(stats_query, (guild_id,))
                    result = await cursor.fetchone()

                    return dict(result) if result else {}

        except Exception as e:
            logger.error(f"❌ 獲取伺服器統計失敗: {e}")
            return {}

    def clear_cache(self, user_id: Optional[int] = None, guild_id: Optional[int] = None):
        """清除權限快取"""
        if user_id and guild_id:
            # 清除特定用戶快取
            cache_key = f"{user_id}:{guild_id}"
            if cache_key in self._permission_cache:
                del self._permission_cache[cache_key]
        elif guild_id:
            # 清除整個伺服器的快取
            keys_to_remove = [
                key for key in self._permission_cache.keys() if key.endswith(f":{guild_id}")
            ]
            for key in keys_to_remove:
                del self._permission_cache[key]
        else:
            # 清除全部快取
            self._permission_cache.clear()


# 全域實例
guild_permission_manager = GuildPermissionManager()<|MERGE_RESOLUTION|>--- conflicted
+++ resolved
@@ -154,11 +154,7 @@
                 "features": guild.features,
             }
 
-<<<<<<< HEAD
-# Register tenant functionality removed with multi-tenant security framework
-=======
             # Register tenant functionality removed with multi-tenant security framework
->>>>>>> c0582261
 
             # 初始化擁有者權限
             if guild.owner_id:
@@ -254,11 +250,7 @@
                 async with conn.cursor(aiomysql.DictCursor) as cursor:
                     await cursor.execute(
                         """
-<<<<<<< HEAD
-                        SELECT * FROM guild_user_permissions 
-=======
                         SELECT * FROM guild_user_permissions
->>>>>>> c0582261
                         WHERE guild_id = %s AND user_id = %s AND is_active = %s
                         """,
                         (guild_id, user_id, True),
@@ -435,13 +427,8 @@
                     async with conn.cursor() as cursor:
                         await cursor.execute(
                             """
-<<<<<<< HEAD
-                            UPDATE guild_user_permissions 
-                            SET roles = %s, updated_at = %s 
-=======
                             UPDATE guild_user_permissions
                             SET roles = %s, updated_at = %s
->>>>>>> c0582261
                             WHERE user_id = %s AND guild_id = %s
                             """,
                             (role_data, datetime.now(), user_id, guild_id),
