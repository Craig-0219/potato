# bot/services/economy_manager.py - 跨平台經濟系統管理器
"""
跨平台經濟系統管理器 v3.0.0 - Phase 5 Stage 4
管理用戶的虛擬貨幣、經驗值、等級系統等，支援 Discord-Minecraft 跨平台同步
整合抗通膨機制、動態平衡、風險控制等高級功能
"""

import asyncio
import base64
import hashlib
import hmac
import json
import math
import time
from dataclasses import dataclass, field
from datetime import datetime, timedelta, timezone
from enum import Enum
from typing import Any, Dict, List, Optional, Tuple

import aiohttp

from bot.db.pool import db_pool
from shared.cache_manager import cache_manager, cached
from shared.logger import logger

# ========== 新增：跨平台經濟系統枚舉 ==========


class CurrencyType(Enum):
    """貨幣類型"""

    COINS = "coins"  # 金幣 - 日常交易
    GEMS = "gems"  # 寶石 - 高價值商品
    TICKETS = "tickets"  # 票券 - 特殊功能
    EXPERIENCE = "experience"  # 經驗值 - 技能升級


class TransactionType(Enum):
    """交易類型"""

    EARN = "earn"  # 獲得
    SPEND = "spend"  # 消費
    TRANSFER = "transfer"  # 轉帳
    SYNC = "sync"  # 同步調整
    PENALTY = "penalty"  # 懲罰扣除
    BONUS = "bonus"  # 獎勵加成


class EconomyAction(Enum):
    """經濟活動類型"""

    DAILY_ACTIVITY = "daily_activity"
    MESSAGE_SEND = "message_send"
    VOICE_PARTICIPATION = "voice_participation"
    TASK_COMPLETION = "task_completion"
    ACHIEVEMENT_UNLOCK = "achievement_unlock"
    SPECIAL_EVENT = "special_event"
    CROSS_PLATFORM_SYNC = "cross_platform_sync"
    MINECRAFT_ACTIVITY = "minecraft_activity"


@dataclass
class CrossPlatformTransaction:
    """跨平台交易記錄"""

    transaction_id: str
    user_id: int
    guild_id: int
    currency_type: CurrencyType
    transaction_type: TransactionType
    amount: int
    balance_before: int
    balance_after: int
    description: str
    source_platform: str  # "discord" 或 "minecraft"
    timestamp: datetime
    minecraft_server_id: Optional[str] = None
    metadata: Dict[str, Any] = field(default_factory=dict)


@dataclass
class EconomySettings:
    """經濟系統設定"""

    guild_id: int

    # 日常獲得上限
    daily_coins_base: int = 50
    daily_coins_max: int = 500
    daily_gems_base: int = 5
    daily_gems_max: int = 20

    # 活動獎勵倍率
    message_coins: int = 2
    voice_coins_per_minute: int = 5
    task_completion_multiplier: float = 1.5

    # 通膨控制參數
    inflation_threshold: float = 0.03  # 3% 通膨閾值
    deflation_enabled: bool = True
    market_adjustment_interval: int = 86400  # 24小時

    # 跨平台同步設定
    sync_enabled: bool = False
    minecraft_api_endpoint: Optional[str] = None
    minecraft_server_key: Optional[str] = None
    sync_interval: int = 300  # 5分鐘

    last_updated: datetime = field(default_factory=lambda: datetime.now(timezone.utc))


@dataclass
class UserEconomy:
    """用戶經濟數據"""

    user_id: int
    guild_id: int
    coins: int = 0
    gems: int = 0
    tickets: int = 0
    experience: int = 0
    total_games: int = 0
    total_wins: int = 0
    daily_games: int = 0
    daily_wins: int = 0
    daily_claimed: bool = False
    last_checkin: Optional[datetime] = None
    last_daily_reset: Optional[datetime] = None


class EconomyManager:
    """經濟系統管理器"""

    def __init__(self):
        # 等級經驗配置
        self.base_exp = 1000  # 基礎升級經驗
        self.exp_multiplier = 1.5  # 經驗倍數
        self.max_level = 100  # 最大等級

        # 每日限制
        self.daily_game_limit = 20
        self.daily_checkin_bonus_max = 500

        # 新增：跨平台同步相關
        self._cross_platform_transactions: List[CrossPlatformTransaction] = []
        self._economy_settings: Dict[int, EconomySettings] = {}
        self._daily_limits: Dict[str, Dict[CurrencyType, int]] = {}
        self._inflation_data: Dict[int, Dict[str, float]] = {}
        self._sync_tasks: Dict[int, asyncio.Task] = {}
        self._last_sync_time: Dict[int, datetime] = {}

        logger.info("💰 跨平台經濟系統管理器初始化完成 v3.0.0")

    # ========== 用戶經濟數據管理 ==========

    async def get_user_economy(self, user_id: int, guild_id: int) -> Dict[str, Any]:
        """獲取用戶經濟數據"""
        try:
            # 嘗試從快取獲取
            cache_key = f"user_economy:{user_id}:{guild_id}"
            cached_data = await cache_manager.get(cache_key)

            if cached_data:
                return cached_data

            # 從資料庫獲取
            async with db_pool.connection() as conn:
                async with conn.cursor() as cursor:
                    await cursor.execute(
                        """
                        SELECT
                            coins, gems, tickets, experience,
                            total_games, total_wins, daily_games, daily_wins,
                            daily_claimed, last_checkin, last_daily_reset
                        FROM user_economy
                        WHERE user_id = %s AND guild_id = %s
                    """,
                        (user_id, guild_id),
                    )

                    result = await cursor.fetchone()

                    if result:
                        (
                            coins,
                            gems,
                            tickets,
                            experience,
                            total_games,
                            total_wins,
                            daily_games,
                            daily_wins,
                            daily_claimed,
                            last_checkin,
                            last_daily_reset,
                        ) = result

                        # 檢查是否需要重置每日數據
                        should_reset = await self._should_reset_daily(last_daily_reset)

                        economy_data = {
                            "coins": coins,
                            "gems": gems,
                            "tickets": tickets,
                            "experience": experience,
                            "total_games": total_games,
                            "total_wins": total_wins,
                            "daily_games": 0 if should_reset else daily_games,
                            "daily_wins": 0 if should_reset else daily_wins,
                            "daily_claimed": False if should_reset else daily_claimed,
                            "last_checkin": last_checkin,
                            "win_rate": (total_wins / total_games * 100) if total_games > 0 else 0,
                        }

                        # 如果需要重置，更新資料庫
                        if should_reset:
                            await self._reset_daily_data(user_id, guild_id)
                    else:
                        # 創建新用戶
                        await self._create_user_economy(user_id, guild_id)
                        economy_data = {
                            "coins": 100,  # 新用戶獎勵
                            "gems": 10,
                            "tickets": 5,
                            "experience": 0,
                            "total_games": 0,
                            "total_wins": 0,
                            "daily_games": 0,
                            "daily_wins": 0,
                            "daily_claimed": False,
                            "last_checkin": None,
                            "win_rate": 0.0,
                        }

                    # 快取數據
                    await cache_manager.set(cache_key, economy_data, 300)  # 5分鐘快取

                    return economy_data

        except Exception as e:
            logger.error(f"❌ 獲取用戶經濟數據失敗: {e}")
            return {}

    async def _create_user_economy(self, user_id: int, guild_id: int):
        """創建新用戶經濟數據"""
        try:
            async with db_pool.connection() as conn:
                async with conn.cursor() as cursor:
                    await cursor.execute(
                        """
                        INSERT INTO user_economy
                        (user_id, guild_id, coins, gems, tickets, experience)
                        VALUES (%s, %s, %s, %s, %s, %s)
                        ON DUPLICATE KEY UPDATE
                        coins = coins  -- 如果已存在則不更新
                    """,
                        (user_id, guild_id, 100, 10, 5, 0),
                    )
                    await conn.commit()

        except Exception as e:
            logger.error(f"❌ 創建用戶經濟數據失敗: {e}")

    async def _should_reset_daily(self, last_reset: Optional[datetime]) -> bool:
        """檢查是否需要重置每日數據"""
        if last_reset is None:
            return True

        today = datetime.now(timezone.utc).date()
        last_reset_date = last_reset.date() if isinstance(last_reset, datetime) else last_reset

        return today > last_reset_date

    async def _reset_daily_data(self, user_id: int, guild_id: int):
        """重置每日數據"""
        try:
            async with db_pool.connection() as conn:
                async with conn.cursor() as cursor:
                    await cursor.execute(
                        """
                        UPDATE user_economy
                        SET daily_games = 0, daily_wins = 0, daily_claimed = FALSE,
                            last_daily_reset = CURDATE()
                        WHERE user_id = %s AND guild_id = %s
                    """,
                        (user_id, guild_id),
                    )
                    await conn.commit()

            # 清理快取
            cache_key = f"user_economy:{user_id}:{guild_id}"
            await cache_manager.delete(cache_key)

        except Exception as e:
            logger.error(f"❌ 重置每日數據失敗: {e}")

    # ========== 貨幣操作 ==========

    async def add_coins(self, user_id: int, guild_id: int, amount: int) -> bool:
        """增加金幣"""
        try:
            async with db_pool.connection() as conn:
                async with conn.cursor() as cursor:
                    await cursor.execute(
                        """
                        UPDATE user_economy
                        SET coins = coins + %s
                        WHERE user_id = %s AND guild_id = %s
                    """,
                        (amount, user_id, guild_id),
                    )

                    if cursor.rowcount == 0:
                        # 用戶不存在，先創建
                        await self._create_user_economy(user_id, guild_id)
                        await cursor.execute(
                            """
                            UPDATE user_economy
                            SET coins = coins + %s
                            WHERE user_id = %s AND guild_id = %s
                        """,
                            (amount, user_id, guild_id),
                        )

                    await conn.commit()

                    # 清理快取
                    cache_key = f"user_economy:{user_id}:{guild_id}"
                    await cache_manager.delete(cache_key)

                    return True

        except Exception as e:
            logger.error(f"❌ 增加金幣失敗: {e}")
            return False

    async def subtract_coins(self, user_id: int, guild_id: int, amount: int) -> bool:
        """扣除金幣"""
        try:
            # 先檢查餘額
            economy = await self.get_user_economy(user_id, guild_id)
            if economy.get("coins", 0) < amount:
                return False

            return await self.add_coins(user_id, guild_id, -amount)

        except Exception as e:
            logger.error(f"❌ 扣除金幣失敗: {e}")
            return False

    async def add_gems(self, user_id: int, guild_id: int, amount: int) -> bool:
        """增加寶石"""
        try:
            async with db_pool.connection() as conn:
                async with conn.cursor() as cursor:
                    await cursor.execute(
                        """
                        UPDATE user_economy
                        SET gems = gems + %s
                        WHERE user_id = %s AND guild_id = %s
                    """,
                        (amount, user_id, guild_id),
                    )

                    if cursor.rowcount == 0:
                        await self._create_user_economy(user_id, guild_id)
                        await cursor.execute(
                            """
                            UPDATE user_economy
                            SET gems = gems + %s
                            WHERE user_id = %s AND guild_id = %s
                        """,
                            (amount, user_id, guild_id),
                        )

                    await conn.commit()

                    # 清理快取
                    cache_key = f"user_economy:{user_id}:{guild_id}"
                    await cache_manager.delete(cache_key)

                    return True

        except Exception as e:
            logger.error(f"❌ 增加寶石失敗: {e}")
            return False

    async def add_experience(self, user_id: int, guild_id: int, amount: int) -> Dict[str, Any]:
        """增加經驗值並檢查升級"""
        try:
            # 獲取當前經驗
            economy = await self.get_user_economy(user_id, guild_id)
            old_exp = economy.get("experience", 0)
            new_exp = old_exp + amount

            # 計算舊等級和新等級
            old_level_info = await self.calculate_level(old_exp)
            new_level_info = await self.calculate_level(new_exp)

            # 更新經驗值
            async with db_pool.connection() as conn:
                async with conn.cursor() as cursor:
                    await cursor.execute(
                        """
                        UPDATE user_economy
                        SET experience = %s
                        WHERE user_id = %s AND guild_id = %s
                    """,
                        (new_exp, user_id, guild_id),
                    )
                    await conn.commit()

            # 清理快取
            cache_key = f"user_economy:{user_id}:{guild_id}"
            await cache_manager.delete(cache_key)

            # 檢查是否升級
            leveled_up = new_level_info["level"] > old_level_info["level"]

            result = {
                "old_exp": old_exp,
                "new_exp": new_exp,
                "gained_exp": amount,
                "old_level": old_level_info["level"],
                "new_level": new_level_info["level"],
                "leveled_up": leveled_up,
                "level_info": new_level_info,
            }

            # 如果升級了，給予升級獎勵
            if leveled_up:
                level_reward = new_level_info["level"] * 50  # 每級50金幣獎勵
                await self.add_coins(user_id, guild_id, level_reward)
                result["level_reward"] = level_reward

            return result

        except Exception as e:
            logger.error(f"❌ 增加經驗值失敗: {e}")
            return {}

    async def calculate_level(self, experience: int) -> Dict[str, Any]:
        """計算等級資訊"""
        try:
            if experience < 0:
                experience = 0

            # 計算等級 (使用指數增長公式)
            level = 1
            required_exp = 0

            while level < self.max_level:
                level_exp_requirement = int(self.base_exp * (self.exp_multiplier ** (level - 1)))
                if required_exp + level_exp_requirement > experience:
                    break
                required_exp += level_exp_requirement
                level += 1

            # 計算到下一級需要的經驗
            if level < self.max_level:
                next_level_exp_requirement = int(
                    self.base_exp * (self.exp_multiplier ** (level - 1))
                )
                current_level_progress = experience - required_exp
                next_level_exp = next_level_exp_requirement - current_level_progress
            else:
                next_level_exp_requirement = 0
                current_level_progress = 0
                next_level_exp = 0

            return {
                "level": level,
                "experience": experience,
                "current_level_exp": current_level_progress,
                "current_level_required": next_level_exp_requirement,
                "next_level_exp": next_level_exp,
                "progress_percentage": (
                    (current_level_progress / next_level_exp_requirement * 100)
                    if next_level_exp_requirement > 0
                    else 100
                ),
            }

        except Exception as e:
            logger.error(f"❌ 計算等級失敗: {e}")
            return {"level": 1, "experience": 0}

    # ========== 每日系統 ==========

    async def record_checkin(self, user_id: int, guild_id: int):
        """記錄每日簽到"""
        try:
            async with db_pool.connection() as conn:
                async with conn.cursor() as cursor:
                    await cursor.execute(
                        """
                        UPDATE user_economy
                        SET daily_claimed = TRUE, last_checkin = NOW()
                        WHERE user_id = %s AND guild_id = %s
                    """,
                        (user_id, guild_id),
                    )
                    await conn.commit()

            # 清理快取
            cache_key = f"user_economy:{user_id}:{guild_id}"
            await cache_manager.delete(cache_key)

        except Exception as e:
            logger.error(f"❌ 記錄簽到失敗: {e}")

    async def get_last_checkin(self, user_id: int, guild_id: int) -> Optional[datetime]:
        """獲取最後簽到時間"""
        try:
            economy = await self.get_user_economy(user_id, guild_id)
            return economy.get("last_checkin")

        except Exception as e:
            logger.error(f"❌ 獲取簽到時間失敗: {e}")
            return None

    async def calculate_checkin_streak(self, user_id: int, guild_id: int) -> int:
        """計算連續簽到天數"""
        try:
            async with db_pool.connection() as conn:
                async with conn.cursor() as cursor:
                    await cursor.execute(
                        """
                        SELECT last_checkin FROM user_economy
                        WHERE user_id = %s AND guild_id = %s
                    """,
                        (user_id, guild_id),
                    )

                    result = await cursor.fetchone()

                    if not result or not result[0]:
                        return 1  # 第一次簽到

                    last_checkin = result[0]
                    today = datetime.now(timezone.utc).date()
                    last_date = last_checkin.date()

                    # 計算連續天數
                    days_diff = (today - last_date).days

                    if days_diff == 1:
                        # 連續簽到，查詢歷史記錄計算完整連續天數
                        # 這裡簡化處理，返回基於一定邏輯的連續天數
                        return await self._calculate_full_streak(user_id, guild_id)
                    elif days_diff == 0:
                        # 今天已經簽到過
                        return await self._calculate_full_streak(user_id, guild_id)
                    else:
                        # 中斷了，重新開始
                        return 1

        except Exception as e:
            logger.error(f"❌ 計算簽到連續天數失敗: {e}")
            return 1

    async def _calculate_full_streak(self, user_id: int, guild_id: int) -> int:
        """計算完整的連續簽到天數（簡化版本）"""
        try:
            # 這裡可以實現更複雜的連續天數計算邏輯
            # 暫時返回基於最後簽到時間的簡單計算
            async with db_pool.connection() as conn:
                async with conn.cursor() as cursor:
                    await cursor.execute(
                        """
                        SELECT DATEDIFF(CURDATE(), DATE(last_checkin)) + 1 as streak
                        FROM user_economy
                        WHERE user_id = %s AND guild_id = %s
                    """,
                        (user_id, guild_id),
                    )

                    result = await cursor.fetchone()
                    return min(result[0] if result else 1, 30)  # 最多30天連續

        except Exception as e:
            logger.error(f"❌ 計算完整連續天數失敗: {e}")
            return 1

    async def get_total_checkins(self, user_id: int, guild_id: int) -> int:
        """獲取總簽到天數（簡化實現）"""
        try:
            # 這裡可以實現一個專門的簽到記錄表
            # 暫時基於創建時間估算
            async with db_pool.connection() as conn:
                async with conn.cursor() as cursor:
                    await cursor.execute(
                        """
                        SELECT DATEDIFF(CURDATE(), DATE(created_at)) as total_days
                        FROM user_economy
                        WHERE user_id = %s AND guild_id = %s
                    """,
                        (user_id, guild_id),
                    )

                    result = await cursor.fetchone()
                    total_days = result[0] if result else 0

                    # 假設70%的天數有簽到
                    return int(total_days * 0.7)

        except Exception as e:
            logger.error(f"❌ 獲取總簽到天數失敗: {e}")
            return 0

    # ========== 遊戲統計 ==========

    async def increment_daily_games(self, user_id: int, guild_id: int):
        """增加每日遊戲次數"""
        try:
            async with db_pool.connection() as conn:
                async with conn.cursor() as cursor:
                    await cursor.execute(
                        """
                        UPDATE user_economy
                        SET daily_games = daily_games + 1, total_games = total_games + 1
                        WHERE user_id = %s AND guild_id = %s
                    """,
                        (user_id, guild_id),
                    )
                    await conn.commit()

            # 清理快取
            cache_key = f"user_economy:{user_id}:{guild_id}"
            await cache_manager.delete(cache_key)

        except Exception as e:
            logger.error(f"❌ 增加遊戲次數失敗: {e}")

    async def increment_daily_wins(self, user_id: int, guild_id: int):
        """增加每日勝利次數"""
        try:
            async with db_pool.connection() as conn:
                async with conn.cursor() as cursor:
                    await cursor.execute(
                        """
                        UPDATE user_economy
                        SET daily_wins = daily_wins + 1, total_wins = total_wins + 1
                        WHERE user_id = %s AND guild_id = %s
                    """,
                        (user_id, guild_id),
                    )
                    await conn.commit()

            # 清理快取
            cache_key = f"user_economy:{user_id}:{guild_id}"
            await cache_manager.delete(cache_key)

        except Exception as e:
            logger.error(f"❌ 增加勝利次數失敗: {e}")

    # ========== 排行榜系統 ==========

    async def get_leaderboard(
        self, guild_id: int, metric: str, limit: int = 10
    ) -> List[Dict[str, Any]]:
        """獲取排行榜"""
        try:
            cache_key = f"economy_leaderboard:{guild_id}:{metric}:{limit}"
            cached_result = await cache_manager.get(cache_key)

            if cached_result:
                return cached_result

            # 根據指標選擇排序欄位
            order_by_map = {
                "coins": "coins DESC",
                "gems": "gems DESC",
                "experience": "experience DESC",
                "wins": "total_wins DESC",
                "games": "total_games DESC",
            }

            order_by = order_by_map.get(metric, "coins DESC")

            async with db_pool.connection() as conn:
                async with conn.cursor() as cursor:
                    await cursor.execute(
                        f"""
                        SELECT
                            user_id, coins, gems, tickets, experience,
                            total_games, total_wins,
                            (total_wins / GREATEST(total_games, 1) * 100) as win_rate
                        FROM user_economy
                        WHERE guild_id = %s
                        ORDER BY {order_by}
                        LIMIT %s
                    """,
                        (guild_id, limit),
                    )

                    results = await cursor.fetchall()

                    leaderboard = []
                    for row in results:
                        (
                            user_id,
                            coins,
                            gems,
                            tickets,
                            experience,
                            total_games,
                            total_wins,
                            win_rate,
                        ) = row

                        leaderboard.append(
                            {
                                "user_id": user_id,
                                "coins": coins,
                                "gems": gems,
                                "tickets": tickets,
                                "experience": experience,
                                "total_games": total_games,
                                "total_wins": total_wins,
                                "win_rate": float(win_rate),
                            }
                        )

                    # 快取結果
                    await cache_manager.set(cache_key, leaderboard, 300)  # 5分鐘快取

                    return leaderboard

        except Exception as e:
            logger.error(f"❌ 獲取排行榜失敗: {e}")
            return []

    async def get_user_rank(self, user_id: int, guild_id: int, metric: str) -> int:
        """獲取用戶排名"""
        try:
            order_by_map = {
                "coins": "coins DESC",
                "gems": "gems DESC",
                "experience": "experience DESC",
                "wins": "total_wins DESC",
                "games": "total_games DESC",
            }

            order_by = order_by_map.get(metric, "coins DESC")

            async with db_pool.connection() as conn:
                async with conn.cursor() as cursor:
                    await cursor.execute(
                        f"""
                        SELECT COUNT(*) + 1 as rank
                        FROM user_economy u1, user_economy u2
                        WHERE u1.user_id = %s AND u1.guild_id = %s
                        AND u2.guild_id = %s
                        AND (
                            CASE WHEN %s = 'coins' THEN u2.coins > u1.coins
                                 WHEN %s = 'gems' THEN u2.gems > u1.gems
                                 WHEN %s = 'experience' THEN u2.experience > u1.experience
                                 WHEN %s = 'wins' THEN u2.total_wins > u1.total_wins
                                 WHEN %s = 'games' THEN u2.total_games > u1.total_games
                                 ELSE u2.coins > u1.coins
                            END
                        )
                    """,
                        (user_id, guild_id, guild_id, metric, metric, metric, metric, metric),
                    )

                    result = await cursor.fetchone()
                    return result[0] if result else 1

        except Exception as e:
            logger.error(f"❌ 獲取用戶排名失敗: {e}")
            return 1

    # ========== 系統維護 ==========

    async def reset_daily_stats(self):
        """重置所有用戶的每日統計"""
        try:
            async with db_pool.connection() as conn:
                async with conn.cursor() as cursor:
                    await cursor.execute(
                        """
                        UPDATE user_economy
                        SET daily_games = 0, daily_wins = 0, daily_claimed = FALSE,
                            last_daily_reset = CURDATE()
                        WHERE last_daily_reset < CURDATE() OR last_daily_reset IS NULL
                    """
                    )
                    affected_rows = cursor.rowcount
                    await conn.commit()

            # 清理所有經濟快取
            await cache_manager.clear_all("user_economy:*")
            await cache_manager.clear_all("economy_leaderboard:*")

            logger.info(f"✅ 重置每日統計完成，影響 {affected_rows} 位用戶")

        except Exception as e:
            logger.error(f"❌ 重置每日統計失敗: {e}")

    async def cleanup_inactive_users(self, days: int = 30):
        """清理不活躍用戶（可選）"""
        try:
            async with db_pool.connection() as conn:
                async with conn.cursor() as cursor:
                    await cursor.execute(
                        """
                        DELETE FROM user_economy
                        WHERE last_checkin < DATE_SUB(NOW(), INTERVAL %s DAY)
                        AND total_games = 0
                        AND coins < 100
                    """,
                        (days,),
                    )

                    affected_rows = cursor.rowcount
                    await conn.commit()

            logger.info(f"✅ 清理不活躍用戶完成，清理 {affected_rows} 位用戶")

        except Exception as e:
            logger.error(f"❌ 清理不活躍用戶失敗: {e}")

    async def get_economy_stats(self, guild_id: int) -> Dict[str, Any]:
        """獲取經濟系統統計"""
        try:
            async with db_pool.connection() as conn:
                async with conn.cursor() as cursor:
                    await cursor.execute(
                        """
                        SELECT
                            COUNT(*) as total_users,
                            SUM(coins) as total_coins,
                            SUM(gems) as total_gems,
                            SUM(total_games) as total_games,
                            SUM(total_wins) as total_wins,
                            AVG(coins) as avg_coins,
                            MAX(coins) as max_coins,
                            COUNT(CASE WHEN daily_claimed = TRUE THEN 1 END) as daily_checkins
                        FROM user_economy
                        WHERE guild_id = %s
                    """,
                        (guild_id,),
                    )

                    result = await cursor.fetchone()

                    if result:
                        (
                            total_users,
                            total_coins,
                            total_gems,
                            total_games,
                            total_wins,
                            avg_coins,
                            max_coins,
                            daily_checkins,
                        ) = result

                        return {
                            "total_users": total_users or 0,
                            "total_coins": total_coins or 0,
                            "total_gems": total_gems or 0,
                            "total_games": total_games or 0,
                            "total_wins": total_wins or 0,
                            "avg_coins": float(avg_coins) if avg_coins else 0,
                            "max_coins": max_coins or 0,
                            "daily_checkins": daily_checkins or 0,
<<<<<<< HEAD
                            "win_rate": ((total_wins or 0) / (total_games or 1) * 100) if (total_games or 0) > 0 else 0
=======
                            "win_rate": (total_wins / total_games * 100) if total_games > 0 else 0,
>>>>>>> b0a5de78
                        }

                    return {}

        except Exception as e:
            logger.error(f"❌ 獲取經濟統計失敗: {e}")
            return {}

    # ========== 新增：跨平台同步功能 ==========

    async def get_economy_settings(self, guild_id: int) -> EconomySettings:
        """獲取伺服器經濟設定"""
        if guild_id not in self._economy_settings:
            self._economy_settings[guild_id] = EconomySettings(guild_id=guild_id)
        return self._economy_settings[guild_id]

    async def update_economy_settings(self, guild_id: int, **kwargs) -> EconomySettings:
        """更新伺服器經濟設定"""
        settings = await self.get_economy_settings(guild_id)

        for key, value in kwargs.items():
            if hasattr(settings, key):
                setattr(settings, key, value)

        settings.last_updated = datetime.now(timezone.utc)
        return settings

    async def enable_cross_platform_sync(
        self, guild_id: int, minecraft_api_endpoint: str, minecraft_server_key: str
    ) -> bool:
        """啟用跨平台同步"""
        try:
            settings = await self.get_economy_settings(guild_id)
            settings.sync_enabled = True
            settings.minecraft_api_endpoint = minecraft_api_endpoint
            settings.minecraft_server_key = minecraft_server_key

            logger.info(f"✅ 伺服器 {guild_id} 已啟用跨平台同步")
            return True

        except Exception as e:
            logger.error(f"❌ 啟用跨平台同步失敗: {e}")
            return False

    async def trigger_cross_platform_sync(self, user_id: int, guild_id: int):
        """觸發跨平台同步"""
        try:
            settings = await self.get_economy_settings(guild_id)

            if not settings.sync_enabled or not settings.minecraft_api_endpoint:
                return

            # 檢查同步間隔
            last_sync = self._last_sync_time.get(user_id)
            if (
                last_sync
                and (datetime.now(timezone.utc) - last_sync).total_seconds()
                < settings.sync_interval
            ):
                return

            # 如果已有同步任務在執行，取消舊任務
            if user_id in self._sync_tasks:
                self._sync_tasks[user_id].cancel()

            # 建立新的同步任務
            self._sync_tasks[user_id] = asyncio.create_task(
                self._perform_cross_platform_sync(user_id, guild_id, settings)
            )

        except Exception as e:
            logger.error(f"❌ 觸發跨平台同步失敗: {e}")

    async def _perform_cross_platform_sync(
        self, user_id: int, guild_id: int, settings: EconomySettings
    ):
        """執行跨平台同步 - 連接到 Zientis API"""
        try:
            # 獲取當前用戶經濟數據
            economy_data = await self.get_user_economy(user_id, guild_id)

            # 準備 Zientis API 同步數據
            sync_data = {
                "user_id": str(user_id),
                "guild_id": str(guild_id),
                "sync_type": "discord_to_minecraft",
                "timestamp": datetime.now(timezone.utc).isoformat(),
                "balances": {
                    "coins": economy_data.get("coins", 0),
                    "gems": economy_data.get("gems", 0),
                    "tickets": economy_data.get("tickets", 0),
                    "experience": economy_data.get("experience", 0),
                },
            }

            # 生成請求簽名
            payload_str = json.dumps(sync_data, sort_keys=True)
            signature = self._generate_request_signature(payload_str, settings.minecraft_server_key)
            sync_data["signature"] = signature

            # 發送到 Zientis Discord API
            async with aiohttp.ClientSession() as session:
                async with session.post(
                    f"{settings.minecraft_api_endpoint}/api/v1/discord/economy/sync",
                    json=sync_data,
                    timeout=aiohttp.ClientTimeout(total=15),
                    headers={
                        "Authorization": f"Bearer {await self._get_user_token(user_id)}",
                        "X-Server-Key": settings.minecraft_server_key,
                        "Content-Type": "application/json",
                        "User-Agent": "PotatoBot/3.0.0",
                    },
                ) as response:
                    if response.status == 200:
                        result = await response.json()

                        # 處理 Zientis 同步回應
                        if result.get("status") == "success":
                            self._last_sync_time[user_id] = datetime.now(timezone.utc)
                            logger.info(f"✅ Zientis 跨平台同步成功：用戶 {user_id}")

                            # 記錄同步交易
                            await self._record_sync_transaction(
                                user_id, guild_id, "discord_to_zientis", sync_data["balances"]
                            )

                            # 處理 Minecraft 獎勵加成
                            if (
                                result.get("adjustments")
                                and result["adjustments"].get("bonus_coins", 0) > 0
                            ):
                                bonus_amount = int(result["adjustments"]["bonus_coins"])
                                await self.add_currency(
                                    user_id,
                                    guild_id,
                                    CurrencyType.COINS,
                                    bonus_amount,
                                    TransactionType.BONUS,
                                    "Minecraft 服務器獎勵加成",
                                )
                                logger.info(
                                    f"🎁 Minecraft 獎勵加成：用戶 {user_id} 獲得 {bonus_amount} 金幣"
                                )

                            # 更新最終餘額（如果有調整）
                            if result.get("balances"):
                                final_balances = result["balances"]
                                await self._update_balances_from_minecraft(
                                    user_id, guild_id, final_balances
                                )
                        else:
                            logger.error(
                                f"❌ Zientis 同步失敗：{result.get('message', '未知錯誤')}"
                            )
                    elif response.status == 404:
                        logger.warning(f"⚠️ 用戶 {user_id} 尚未綁定 Minecraft 帳戶")
                    elif response.status == 423:
                        logger.warning(f"🧊 用戶 {user_id} Minecraft 帳戶已被凍結")
                    else:
                        error_text = await response.text()
                        logger.error(f"❌ Zientis 同步 HTTP 錯誤：{response.status} - {error_text}")

        except asyncio.CancelledError:
            logger.info(f"🔄 Zientis 跨平台同步已取消：用戶 {user_id}")
        except Exception as e:
            logger.error(f"❌ 執行跨平台同步失敗 {user_id}: {e}")
        finally:
            # 清理同步任務
            if user_id in self._sync_tasks:
                del self._sync_tasks[user_id]

    async def _apply_minecraft_adjustments(
        self, user_id: int, guild_id: int, adjusted_balances: Dict[str, int]
    ):
        """應用來自 Minecraft 的餘額調整"""
        try:
            economy_data = await self.get_user_economy(user_id, guild_id)

            for currency, amount in adjusted_balances.items():
                current_amount = economy_data.get(currency, 0)

                if current_amount != amount:
                    difference = amount - current_amount

                    # 更新對應的貨幣
                    if currency == "coins":
                        if difference > 0:
                            await self.add_coins(user_id, guild_id, difference)
                        else:
                            await self.subtract_coins(user_id, guild_id, abs(difference))
                    elif currency == "gems":
                        await self.add_gems(user_id, guild_id, difference)
                    elif currency == "experience":
                        await self.add_experience(user_id, guild_id, difference)

                    # 記錄調整交易
                    await self._record_sync_transaction(
                        user_id,
                        guild_id,
                        "minecraft_adjustment",
                        {currency: difference},
                        f"Minecraft端調整：{currency}",
                    )

        except Exception as e:
            logger.error(f"❌ 應用Minecraft調整失敗: {e}")

    async def _record_sync_transaction(
        self,
        user_id: int,
        guild_id: int,
        sync_type: str,
        balances: Dict[str, int],
        description: str = "跨平台同步",
    ):
        """記錄同步交易"""
        try:
            transaction = CrossPlatformTransaction(
                transaction_id=self._generate_transaction_id(),
                user_id=user_id,
                guild_id=guild_id,
                currency_type=CurrencyType.COINS,  # 主要貨幣類型
                transaction_type=TransactionType.SYNC,
                amount=sum(balances.values()),
                balance_before=0,  # 簡化處理
                balance_after=sum(balances.values()),
                description=description,
                source_platform=sync_type,
                timestamp=datetime.now(timezone.utc),
                metadata={"balances": balances, "sync_type": sync_type},
            )

            self._cross_platform_transactions.append(transaction)

            # 限制交易記錄數量
            if len(self._cross_platform_transactions) > 1000:
                self._cross_platform_transactions = self._cross_platform_transactions[-500:]

        except Exception as e:
            logger.error(f"❌ 記錄同步交易失敗: {e}")

    def _generate_transaction_id(self) -> str:
        """產生交易ID"""
        timestamp = str(int(time.time() * 1000))
        random_str = hashlib.md5(f"{timestamp}{time.time()}".encode()).hexdigest()[:8]
        return f"tx_{timestamp}_{random_str}"

    async def handle_minecraft_webhook(self, webhook_data: Dict[str, Any]) -> bool:
        """處理來自 Minecraft 的 Webhook 請求"""
        try:
            event_type = webhook_data.get("event_type")
            user_id = webhook_data.get("user_id")
            guild_id = webhook_data.get("guild_id")

            if not all([event_type, user_id, guild_id]):
                logger.warning("⚠️ Minecraft Webhook 數據不完整")
                return False

            if event_type == "player_activity":
                # 處理玩家活動獎勵
                activity_type = webhook_data.get("activity_type")
                reward_amount = webhook_data.get("reward_amount", 0)

                if activity_type == "mining":
                    await self.add_coins(user_id, guild_id, reward_amount)
                elif activity_type == "building":
                    await self.add_experience(user_id, guild_id, reward_amount)
                elif activity_type == "pvp_win":
                    await self.add_gems(user_id, guild_id, reward_amount)

                # 記錄 Minecraft 活動交易
                await self._record_sync_transaction(
                    user_id,
                    guild_id,
                    "minecraft",
                    {activity_type: reward_amount},
                    f"Minecraft活動：{activity_type}",
                )

                logger.info(
                    f"✅ 處理Minecraft活動：用戶 {user_id} {activity_type} +{reward_amount}"
                )

            elif event_type == "balance_sync":
                # 處理餘額同步請求
                await self.trigger_cross_platform_sync(user_id, guild_id)

            return True

        except Exception as e:
            logger.error(f"❌ 處理Minecraft Webhook失敗: {e}")
            return False

    async def get_cross_platform_statistics(self, guild_id: int) -> Dict[str, Any]:
        """獲取跨平台統計"""
        try:
            settings = await self.get_economy_settings(guild_id)

            # 統計跨平台交易
            guild_transactions = [
                t for t in self._cross_platform_transactions if t.guild_id == guild_id
            ]

            stats = {
                "sync_enabled": settings.sync_enabled,
                "total_sync_transactions": len(guild_transactions),
                "active_sync_tasks": len(self._sync_tasks),
                "last_24h_syncs": len(
                    [
                        t
                        for t in guild_transactions
                        if (datetime.now(timezone.utc) - t.timestamp).total_seconds() < 86400
                    ]
                ),
                "platform_distribution": {
                    "discord": len(
                        [t for t in guild_transactions if "discord" in t.source_platform]
                    ),
                    "minecraft": len(
                        [t for t in guild_transactions if "minecraft" in t.source_platform]
                    ),
                },
            }

            return stats

        except Exception as e:
            logger.error(f"❌ 獲取跨平台統計失敗: {e}")
            return {}

    async def perform_anti_inflation_adjustment(self, guild_id: int):
        """執行抗通膨調整"""
        try:
            # 獲取經濟統計
            economy_stats = await self.get_economy_stats(guild_id)
            settings = await self.get_economy_settings(guild_id)

            total_coins = economy_stats.get("total_coins", 0)
            total_users = economy_stats.get("total_users", 1)
            avg_coins = total_coins / total_users if total_users > 0 else 0

            # 計算通膨指標（簡化）
            inflation_rate = 0.0
            if guild_id in self._inflation_data:
                last_avg = self._inflation_data[guild_id].get("last_avg_coins", avg_coins)
                if last_avg > 0:
                    inflation_rate = (avg_coins - last_avg) / last_avg

            # 更新通膨數據
            if guild_id not in self._inflation_data:
                self._inflation_data[guild_id] = {}

            self._inflation_data[guild_id].update(
                {
                    "last_avg_coins": avg_coins,
                    "inflation_rate": inflation_rate,
                    "last_adjustment": datetime.now(timezone.utc).isoformat(),
                }
            )

            # 執行調整
            if inflation_rate > settings.inflation_threshold:
                # 通膨過高，降低獎勵
                adjustment_factor = 0.9
                settings.message_coins = max(1, int(settings.message_coins * adjustment_factor))
                settings.voice_coins_per_minute = max(
                    1, int(settings.voice_coins_per_minute * adjustment_factor)
                )

                logger.warning(f"⚠️ 伺服器 {guild_id} 通膨率 {inflation_rate:.2%}，調整獎勵倍率")

            elif settings.deflation_enabled and inflation_rate < -settings.inflation_threshold:
                # 通縮過多，提高獎勵
                adjustment_factor = 1.1
                settings.message_coins = min(10, int(settings.message_coins * adjustment_factor))
                settings.voice_coins_per_minute = min(
                    20, int(settings.voice_coins_per_minute * adjustment_factor)
                )

                logger.info(f"📈 伺服器 {guild_id} 通縮率 {abs(inflation_rate):.2%}，提高獎勵倍率")

            return {
                "inflation_rate": inflation_rate,
                "avg_coins": avg_coins,
                "adjustment_applied": abs(inflation_rate) > settings.inflation_threshold,
            }

        except Exception as e:
            logger.error(f"❌ 抗通膨調整失敗: {e}")
            return {}

    # ========== Zientis 整合輔助方法 ==========

    def _generate_request_signature(self, payload: str, secret: str) -> str:
        """生成請求簽名"""
        try:
            signature = hmac.new(
                secret.encode("utf-8"), payload.encode("utf-8"), hashlib.sha256
            ).digest()
            return base64.b64encode(signature).decode("utf-8")
        except Exception as e:
            logger.error(f"❌ 生成請求簽名失敗: {e}")
            return ""

    async def _get_user_token(self, user_id: int) -> str:
        """獲取用戶授權令牌"""
        # 這裡可以從數據庫或緩存中獲取用戶令牌
        # 暫時返回一個基於用戶ID的簡單令牌
        return f"user_token_{user_id}_{int(time.time())}"

    async def _update_balances_from_minecraft(
        self, user_id: int, guild_id: int, balances: Dict[str, float]
    ):
        """從 Minecraft 更新餘額"""
        try:
            for currency, amount in balances.items():
                if currency == "coins":
                    # 更新資料庫中的金幣餘額
                    async with db_pool.acquire() as conn:
                        await conn.execute(
                            """
                            UPDATE user_economy
                            SET coins = $1, last_updated = $2
                            WHERE user_id = $3 AND guild_id = $4
                        """,
                            int(amount),
                            datetime.now(timezone.utc),
                            user_id,
                            guild_id,
                        )

                    # 清除緩存
                    cache_key = f"user_economy:{user_id}:{guild_id}"
                    await cache_manager.delete(cache_key)

                    logger.info(f"💰 從 Minecraft 更新用戶 {user_id} 金幣餘額: {amount}")

        except Exception as e:
            logger.error(f"❌ 從 Minecraft 更新餘額失敗: {e}")

    async def setup_zientis_integration(
        self, guild_id: int, api_endpoint: str, server_key: str
    ) -> bool:
        """設置 Zientis 整合 (修復版)"""
        try:
            # 測試連接 (修復 SSL 問題)
            connector = aiohttp.TCPConnector(ssl=False)  # 對 HTTP 端點禁用 SSL
            async with aiohttp.ClientSession(connector=connector) as session:
                async with session.get(
                    f"{api_endpoint}/api/v1/discord/economy/health",
                    headers={"X-Server-Key": server_key},
                    timeout=aiohttp.ClientTimeout(total=10),
                ) as response:
                    if response.status != 200:
                        logger.error(f"❌ Zientis API 連接測試失敗: {response.status}")
                        return False

                    health_data = await response.json()
                    logger.info(
                        f"🔗 Zientis API 健康檢查通過: {health_data.get('status', 'unknown')}"
                    )

            # 更新記憶體設定
            if guild_id not in self._economy_settings:
                self._economy_settings[guild_id] = EconomySettings(guild_id=guild_id)

            settings = self._economy_settings[guild_id]
            settings.sync_enabled = True
            settings.minecraft_api_endpoint = api_endpoint
            settings.minecraft_server_key = server_key

            # 保存到資料庫 (修復資料庫連接問題)
            try:
                if not db_pool._initialized:
                    logger.warning("⚠️ 資料庫連接池未初始化，跳過資料庫保存")
                    logger.info(f"✅ Zientis 整合設置成功 (僅記憶體)：伺服器 {guild_id}")
                    return True

                async with db_pool.connection() as conn:
                    async with conn.cursor() as cursor:
                        # 檢查表是否存在
                        await cursor.execute("SHOW TABLES LIKE 'economy_settings'")
                        if not await cursor.fetchone():
                            logger.warning("⚠️ economy_settings 表不存在，跳過資料庫保存")
                            logger.info(f"✅ Zientis 整合設置成功 (僅記憶體)：伺服器 {guild_id}")
                            return True

                        # 執行資料庫操作
                        await cursor.execute(
                            """
                            INSERT INTO economy_settings (guild_id, sync_enabled, minecraft_api_endpoint, minecraft_server_key, last_updated)
                            VALUES (%s, %s, %s, %s, %s)
                            ON DUPLICATE KEY UPDATE
                                sync_enabled = VALUES(sync_enabled),
                                minecraft_api_endpoint = VALUES(minecraft_api_endpoint),
                                minecraft_server_key = VALUES(minecraft_server_key),
                                last_updated = VALUES(last_updated)
                        """,
                            (guild_id, True, api_endpoint, server_key, datetime.now(timezone.utc)),
                        )
                        await conn.commit()

                        logger.info(f"✅ Zientis 整合設置成功 (包含資料庫)：伺服器 {guild_id}")

            except Exception as db_error:
                logger.error(f"⚠️ 資料庫保存失敗但設定已儲存至記憶體: {db_error}")
                logger.info(f"✅ Zientis 整合設置成功 (僅記憶體)：伺服器 {guild_id}")

            return True

        except Exception as e:
            logger.error(f"❌ Zientis 整合設置失敗: {e}")
            return False


# 全域實例保持不變
economy_manager = EconomyManager()<|MERGE_RESOLUTION|>--- conflicted
+++ resolved
@@ -867,11 +867,7 @@
                             "avg_coins": float(avg_coins) if avg_coins else 0,
                             "max_coins": max_coins or 0,
                             "daily_checkins": daily_checkins or 0,
-<<<<<<< HEAD
-                            "win_rate": ((total_wins or 0) / (total_games or 1) * 100) if (total_games or 0) > 0 else 0
-=======
                             "win_rate": (total_wins / total_games * 100) if total_games > 0 else 0,
->>>>>>> b0a5de78
                         }
 
                     return {}
