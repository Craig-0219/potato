# bot/services/guild_analytics_service.py - v1.0.0
# 📊 伺服器分析服務
# Guild Analytics and Monitoring Service

import asyncio
import json
import logging
import statistics
from dataclasses import dataclass
from datetime import datetime, timedelta, timezone
from enum import Enum
from typing import Any, Dict, List, Optional, Tuple

import aiomysql

from bot.db.pool import db_pool
from bot.utils.multi_tenant_security import secure_query_builder

logger = logging.getLogger(__name__)


class MetricType(Enum):
    """指標類型"""

    COUNTER = "counter"  # 計數器
    GAUGE = "gauge"  # 測量值
    HISTOGRAM = "histogram"  # 直方圖
    RATE = "rate"  # 比率


class AlertSeverity(Enum):
    """警告嚴重程度"""

    INFO = "info"
    WARNING = "warning"
    CRITICAL = "critical"
    EMERGENCY = "emergency"


@dataclass
class MetricData:
    """指標數據"""

    name: str
    value: float
    type: MetricType
    timestamp: datetime
    labels: Dict[str, str] = None

    def __post_init__(self):
        if self.labels is None:
            self.labels = {}


@dataclass
class AlertRule:
    """警告規則"""

    name: str
    metric: str
    condition: str  # ">" | "<" | "==" | "!="
    threshold: float
    severity: AlertSeverity
    duration_minutes: int = 5
    enabled: bool = True


class GuildAnalyticsService:
    """伺服器分析服務"""

    def __init__(self):
        self.db = db_pool
        self.query_builder = secure_query_builder
        self._metric_cache: Dict[str, List[MetricData]] = {}
        self._alert_rules: Dict[int, List[AlertRule]] = {}
        self._active_alerts: Dict[str, datetime] = {}

        # 初始化預設警告規則
        self._initialize_default_alerts()

    def _initialize_default_alerts(self):
        """初始化預設警告規則"""
        self.default_alert_rules = [
            AlertRule(
                name="高錯誤率警告",
                metric="error_rate",
                condition=">",
                threshold=0.05,  # 5%
                severity=AlertSeverity.WARNING,
                duration_minutes=5,
            ),
            AlertRule(
                name="票券積壓警告",
                metric="open_tickets_count",
                condition=">",
                threshold=50,
                severity=AlertSeverity.WARNING,
                duration_minutes=10,
            ),
            AlertRule(
                name="API 速率限制警告",
                metric="api_rate_limit_exceeded",
                condition=">",
                threshold=10,
                severity=AlertSeverity.CRITICAL,
                duration_minutes=1,
            ),
            AlertRule(
                name="資料庫連接警告",
                metric="db_connection_errors",
                condition=">",
                threshold=5,
                severity=AlertSeverity.EMERGENCY,
                duration_minutes=2,
            ),
        ]

    async def collect_guild_metrics(self, guild_id: int) -> Dict[str, Any]:
        """收集伺服器指標"""
        try:
            metrics = {}
            current_time = datetime.now(timezone.utc)

            # 基本統計
            metrics.update(await self._collect_basic_stats(guild_id))

            # 活動指標
            metrics.update(await self._collect_activity_metrics(guild_id))

            # 性能指標
            metrics.update(await self._collect_performance_metrics(guild_id))

            # 安全指標
            metrics.update(await self._collect_security_metrics(guild_id))

            # 用戶參與度指標
            metrics.update(await self._collect_engagement_metrics(guild_id))

            # 存儲到統計表
            await self._store_daily_stats(guild_id, metrics)

            # 檢查警告
            await self._check_alerts(guild_id, metrics)

<<<<<<< HEAD
            return metrics

        except Exception as e:
            logger.error(f"❌ 收集伺服器指標失敗 {guild_id}: {e}")
            return {}

=======
                    await asyncio.sleep(60)  # 錯誤時等待1分鐘

        # 在背景執行監控
        asyncio.create_task(monitoring_loop())
>>>>>>> b0a5de78

# 全域實例
guild_analytics_service = GuildAnalyticsService()<|MERGE_RESOLUTION|>--- conflicted
+++ resolved
@@ -18,29 +18,23 @@
 
 logger = logging.getLogger(__name__)
 
-
 class MetricType(Enum):
     """指標類型"""
-
-    COUNTER = "counter"  # 計數器
-    GAUGE = "gauge"  # 測量值
+    COUNTER = "counter"      # 計數器
+    GAUGE = "gauge"         # 測量值
     HISTOGRAM = "histogram"  # 直方圖
-    RATE = "rate"  # 比率
-
+    RATE = "rate"           # 比率
 
 class AlertSeverity(Enum):
     """警告嚴重程度"""
-
     INFO = "info"
     WARNING = "warning"
     CRITICAL = "critical"
     EMERGENCY = "emergency"
 
-
 @dataclass
 class MetricData:
     """指標數據"""
-
     name: str
     value: float
     type: MetricType
@@ -51,11 +45,9 @@
         if self.labels is None:
             self.labels = {}
 
-
 @dataclass
 class AlertRule:
     """警告規則"""
-
     name: str
     metric: str
     condition: str  # ">" | "<" | "==" | "!="
@@ -63,7 +55,6 @@
     severity: AlertSeverity
     duration_minutes: int = 5
     enabled: bool = True
-
 
 class GuildAnalyticsService:
     """伺服器分析服務"""
@@ -87,7 +78,7 @@
                 condition=">",
                 threshold=0.05,  # 5%
                 severity=AlertSeverity.WARNING,
-                duration_minutes=5,
+                duration_minutes=5
             ),
             AlertRule(
                 name="票券積壓警告",
@@ -95,7 +86,7 @@
                 condition=">",
                 threshold=50,
                 severity=AlertSeverity.WARNING,
-                duration_minutes=10,
+                duration_minutes=10
             ),
             AlertRule(
                 name="API 速率限制警告",
@@ -103,7 +94,7 @@
                 condition=">",
                 threshold=10,
                 severity=AlertSeverity.CRITICAL,
-                duration_minutes=1,
+                duration_minutes=1
             ),
             AlertRule(
                 name="資料庫連接警告",
@@ -111,8 +102,8 @@
                 condition=">",
                 threshold=5,
                 severity=AlertSeverity.EMERGENCY,
-                duration_minutes=2,
-            ),
+                duration_minutes=2
+            )
         ]
 
     async def collect_guild_metrics(self, guild_id: int) -> Dict[str, Any]:
@@ -142,19 +133,10 @@
             # 檢查警告
             await self._check_alerts(guild_id, metrics)
 
-<<<<<<< HEAD
-            return metrics
-
-        except Exception as e:
-            logger.error(f"❌ 收集伺服器指標失敗 {guild_id}: {e}")
-            return {}
-
-=======
                     await asyncio.sleep(60)  # 錯誤時等待1分鐘
 
         # 在背景執行監控
         asyncio.create_task(monitoring_loop())
->>>>>>> b0a5de78
 
 # 全域實例
 guild_analytics_service = GuildAnalyticsService()