# bot/services/workflow_engine.py - 智能工作流程引擎 v1.6.0
"""
智能工作流程引擎
提供可視化流程設計、條件觸發、自動執行等企業級工作流程功能
"""

import asyncio
import json
import uuid
from dataclasses import dataclass, field
from datetime import datetime, timedelta, timezone
from enum import Enum
from typing import Any, Callable, Dict, List, Optional, Union

from shared.logger import logger


class WorkflowStatus(Enum):
    """工作流程狀態"""

    DRAFT = "draft"  # 草稿
    ACTIVE = "active"  # 啟用中
    PAUSED = "paused"  # 暫停
    DISABLED = "disabled"  # 停用
    ARCHIVED = "archived"  # 封存


class TriggerType(Enum):
    """觸發類型"""

    MANUAL = "manual"  # 手動觸發
    TICKET_CREATED = "ticket_created"  # 票券建立
    TICKET_UPDATED = "ticket_updated"  # 票券更新
    TICKET_CLOSED = "ticket_closed"  # 票券關閉
    MEMBER_JOINED = "member_joined"  # 成員加入
    MEMBER_LEFT = "member_left"  # 成員離開
    SCHEDULED = "scheduled"  # 定時觸發
    WEBHOOK = "webhook"  # Webhook觸發
    SLA_BREACH = "sla_breach"  # SLA違規
    CUSTOM_EVENT = "custom_event"  # 自定義事件


class ActionType(Enum):
    """動作類型"""

    ASSIGN_TICKET = "assign_ticket"  # 指派票券
    SEND_MESSAGE = "send_message"  # 發送訊息
    ADD_TAG = "add_tag"  # 添加標籤
    CHANGE_PRIORITY = "change_priority"  # 變更優先級
    NOTIFY_USER = "notify_user"  # 通知用戶
    UPDATE_DATABASE = "update_database"  # 更新資料庫
    CALL_WEBHOOK = "call_webhook"  # 調用Webhook
    DELAY = "delay"  # 延遲執行
    BRANCH_CONDITION = "branch_condition"  # 條件分支
    CLOSE_TICKET = "close_ticket"  # 關閉票券


@dataclass
class WorkflowCondition:
    """工作流程條件"""

    field: str  # 條件欄位
    operator: str  # 操作符 (==, !=, >, <, contains, etc.)
    value: Any  # 比較值
    logic: str = "AND"  # 邏輯關係 (AND, OR)


@dataclass
class WorkflowAction:
    """工作流程動作"""

    id: str  # 動作ID
    type: ActionType  # 動作類型
    parameters: Dict[str, Any]  # 動作參數
    conditions: List[WorkflowCondition] = field(default_factory=list)
    delay_seconds: int = 0  # 延遲執行秒數
    retry_count: int = 0  # 重試次數
    on_error: str = "continue"  # 錯誤處理 (continue, stop, retry)


@dataclass
class WorkflowTrigger:
    """工作流程觸發器"""

    type: TriggerType  # 觸發類型
    conditions: List[WorkflowCondition] = field(default_factory=list)
    parameters: Dict[str, Any] = field(default_factory=dict)


@dataclass
class WorkflowExecution:
    """工作流程執行記錄"""

    id: str  # 執行ID
    workflow_id: str  # 工作流程ID
    trigger_data: Dict[str, Any]  # 觸發數據
    start_time: datetime  # 開始時間
    end_time: Optional[datetime] = None
    status: str = "running"  # 執行狀態
    current_action: Optional[str] = None
    results: Dict[str, Any] = field(default_factory=dict)
    errors: List[str] = field(default_factory=list)


@dataclass
class Workflow:
    """工作流程定義"""

    id: str  # 工作流程ID
    name: str  # 工作流程名稱
    description: str  # 描述
    guild_id: int  # 伺服器ID
    trigger: WorkflowTrigger  # 觸發器
    actions: List[WorkflowAction]  # 動作列表
    status: WorkflowStatus = WorkflowStatus.DRAFT
    created_by: int = 0  # 創建者ID
    created_at: datetime = field(default_factory=lambda: datetime.now(timezone.utc))
    updated_at: datetime = field(default_factory=lambda: datetime.now(timezone.utc))
    execution_count: int = 0  # 執行次數
    last_executed: Optional[datetime] = None
    tags: List[str] = field(default_factory=list)
    version: int = 1


class WorkflowEngine:
    """智能工作流程引擎"""

    def __init__(self):
        self.workflows: Dict[str, Workflow] = {}
        self.executions: Dict[str, WorkflowExecution] = {}
        self.running_executions: Dict[str, asyncio.Task] = {}
        self.trigger_handlers: Dict[TriggerType, List[str]] = {}
        self._action_registry: Dict[ActionType, Callable] = {}
        self._register_builtin_actions()

    def _register_builtin_actions(self):
        """註冊內建動作處理器"""
        self._action_registry[ActionType.SEND_MESSAGE] = self._action_send_message
        self._action_registry[ActionType.ASSIGN_TICKET] = self._action_assign_ticket
        self._action_registry[ActionType.ADD_TAG] = self._action_add_tag
        self._action_registry[ActionType.CHANGE_PRIORITY] = self._action_change_priority
        self._action_registry[ActionType.NOTIFY_USER] = self._action_notify_user
        self._action_registry[ActionType.DELAY] = self._action_delay
        self._action_registry[ActionType.BRANCH_CONDITION] = self._action_branch_condition
        self._action_registry[ActionType.CLOSE_TICKET] = self._action_close_ticket

    # ========== 工作流程管理 ==========

    async def create_workflow(self, workflow_data: Dict[str, Any]) -> str:
        """創建工作流程"""
        try:
            workflow_id = str(uuid.uuid4())

            # 構建觸發器
            trigger_data = workflow_data.get("trigger", {})
            trigger = WorkflowTrigger(
                type=TriggerType(trigger_data.get("type", "manual")),
                conditions=[
<<<<<<< HEAD
                    WorkflowCondition(**cond) for cond in trigger_data.get("conditions", [])
=======
                    WorkflowCondition(**cond)
                    for cond in trigger_data.get('conditions', [])
>>>>>>> b0a5de78
                ],
                parameters=trigger_data.get("parameters", {}),
            )

            # 構建動作列表
            actions = []
            for action_data in workflow_data.get("actions", []):
                action = WorkflowAction(
                    id=action_data.get("id", str(uuid.uuid4())),
                    type=ActionType(action_data["type"]),
                    parameters=action_data.get("parameters", {}),
                    conditions=[
<<<<<<< HEAD
                        WorkflowCondition(**cond) for cond in action_data.get("conditions", [])
=======
                        WorkflowCondition(**cond)
                        for cond in action_data.get('conditions', [])
>>>>>>> b0a5de78
                    ],
                    delay_seconds=action_data.get("delay_seconds", 0),
                    retry_count=action_data.get("retry_count", 0),
                    on_error=action_data.get("on_error", "continue"),
                )
                actions.append(action)

            # 創建工作流程
            workflow = Workflow(
                id=workflow_id,
                name=workflow_data["name"],
                description=workflow_data.get("description", ""),
                guild_id=workflow_data["guild_id"],
                trigger=trigger,
                actions=actions,
                created_by=workflow_data.get("created_by", 0),
                tags=workflow_data.get("tags", []),
            )

            self.workflows[workflow_id] = workflow
            self._register_trigger(workflow)

            logger.info(f"✅ 工作流程已創建: {workflow.name} (ID: {workflow_id})")
            return workflow_id

        except Exception as e:
            logger.error(f"❌ 創建工作流程失敗: {e}")
            raise

    async def update_workflow(self, workflow_id: str, updates: Dict[str, Any]) -> bool:
        """更新工作流程"""
        try:
            if workflow_id not in self.workflows:
                raise ValueError(f"工作流程不存在: {workflow_id}")

            workflow = self.workflows[workflow_id]

            # 更新基本資訊
<<<<<<< HEAD
            if "name" in updates:
                workflow.name = updates["name"]
            if "description" in updates:
                workflow.description = updates["description"]
            if "status" in updates:
                workflow.status = WorkflowStatus(updates["status"])
            if "tags" in updates:
                workflow.tags = updates["tags"]
=======
            if 'name' in updates:
                workflow.name = updates['name']
            if 'description' in updates:
                workflow.description = updates['description']
            if 'status' in updates:
                workflow.status = WorkflowStatus(updates['status'])
            if 'tags' in updates:
                workflow.tags = updates['tags']
>>>>>>> b0a5de78

            # 更新觸發器
            if "trigger" in updates:
                trigger_data = updates["trigger"]
                workflow.trigger = WorkflowTrigger(
                    type=TriggerType(trigger_data.get("type", workflow.trigger.type.value)),
                    conditions=[
<<<<<<< HEAD
                        WorkflowCondition(**cond) for cond in trigger_data.get("conditions", [])
=======
                        WorkflowCondition(**cond)
                        for cond in trigger_data.get('conditions', [])
>>>>>>> b0a5de78
                    ],
                    parameters=trigger_data.get("parameters", workflow.trigger.parameters),
                )

            # 更新動作
            if "actions" in updates:
                actions = []
                for action_data in updates["actions"]:
                    action = WorkflowAction(
                        id=action_data.get("id", str(uuid.uuid4())),
                        type=ActionType(action_data["type"]),
                        parameters=action_data.get("parameters", {}),
                        conditions=[
<<<<<<< HEAD
                            WorkflowCondition(**cond) for cond in action_data.get("conditions", [])
=======
                            WorkflowCondition(**cond)
                            for cond in action_data.get('conditions', [])
>>>>>>> b0a5de78
                        ],
                        delay_seconds=action_data.get("delay_seconds", 0),
                        retry_count=action_data.get("retry_count", 0),
                        on_error=action_data.get("on_error", "continue"),
                    )
                    actions.append(action)
                workflow.actions = actions

            workflow.updated_at = datetime.now(timezone.utc)
            workflow.version += 1

            # 重新註冊觸發器
            self._unregister_trigger(workflow_id)
            self._register_trigger(workflow)

            logger.info(f"✅ 工作流程已更新: {workflow.name}")
            return True

        except Exception as e:
            logger.error(f"❌ 更新工作流程失敗: {e}")
            return False

    async def delete_workflow(self, workflow_id: str) -> bool:
        """刪除工作流程"""
        try:
            if workflow_id not in self.workflows:
                return False

            # 停止執行中的實例
            running_executions = [
                exec_id
                for exec_id, execution in self.executions.items()
                if execution.workflow_id == workflow_id and execution.status == "running"
            ]

            for exec_id in running_executions:
                await self.cancel_execution(exec_id)

            # 移除觸發器註冊
            self._unregister_trigger(workflow_id)

            # 刪除工作流程
            workflow_name = self.workflows[workflow_id].name
            del self.workflows[workflow_id]

            logger.info(f"✅ 工作流程已刪除: {workflow_name}")
            return True

        except Exception as e:
            logger.error(f"❌ 刪除工作流程失敗: {e}")
            return False

    # ========== 觸發器管理 ==========

    def _register_trigger(self, workflow: Workflow):
        """註冊觸發器"""
        trigger_type = workflow.trigger.type
        if trigger_type not in self.trigger_handlers:
            self.trigger_handlers[trigger_type] = []

        if workflow.id not in self.trigger_handlers[trigger_type]:
            self.trigger_handlers[trigger_type].append(workflow.id)

<<<<<<< HEAD
    def _unregister_trigger(self, workflow: Workflow):
        """取消註冊觸發器"""
        trigger_type = workflow.trigger.type
        if (
            trigger_type in self.trigger_handlers
            and workflow.id in self.trigger_handlers[trigger_type]
        ):
            self.trigger_handlers[trigger_type].remove(workflow.id)
=======
                                break
                            except Exception:
                                if retry == action.retry_count - 1:
                                    logger.error(f"❌ 重試失敗: {action.type.value}")

            # 完成執行
            execution.status = "completed"
            execution.end_time = datetime.now(timezone.utc)

            # 清理運行任務
            if execution_id in self.running_executions:
                del self.running_executions[execution_id]

            logger.info(f"✅ 工作流程執行完成: {workflow.name}")

        except Exception as e:
            execution.status = "failed"
            execution.end_time = datetime.now(timezone.utc)
            execution.errors.append(f"工作流程執行失敗: {e}")

            if execution_id in self.running_executions:
                del self.running_executions[execution_id]

            logger.error(f"❌ 工作流程執行失敗: {e}")
>>>>>>> b0a5de78

    async def _execute_action(self, action: WorkflowAction, execution: WorkflowExecution):
        """執行單個動作"""
        if action.type not in self._action_registry:
            raise ValueError(f"未知的動作類型: {action.type.value}")

        handler = self._action_registry[action.type]
        result = await handler(action, execution)

        # 記錄執行結果
        execution.results[action.id] = result

        return result

    # ========== 內建動作處理器 ==========

    async def _action_send_message(self, action: WorkflowAction, execution: WorkflowExecution):
        """發送訊息動作"""
        # 這裡需要整合Discord bot的訊息發送功能
        logger.info(f"📨 發送訊息: {action.parameters.get('message', '')}")
<<<<<<< HEAD
        return {"status": "sent", "message": action.parameters.get("message")}
=======
        return {"status": "sent", "message": action.parameters.get('message')}
>>>>>>> b0a5de78

    async def _action_assign_ticket(self, action: WorkflowAction, execution: WorkflowExecution):
        """指派票券動作"""
        # 這裡需要整合票券系統的指派功能
        logger.info(f"🎫 指派票券: {action.parameters}")
<<<<<<< HEAD
        return {"status": "assigned", "ticket_id": execution.trigger_data.get("ticket_id")}
=======
        return {"status": "assigned", "ticket_id": execution.trigger_data.get('ticket_id')}
>>>>>>> b0a5de78

    async def _action_add_tag(self, action: WorkflowAction, execution: WorkflowExecution):
        """添加標籤動作"""
        logger.info(f"🏷️ 添加標籤: {action.parameters.get('tags', [])}")
<<<<<<< HEAD
        return {"status": "tagged", "tags": action.parameters.get("tags", [])}
=======
        return {"status": "tagged", "tags": action.parameters.get('tags', [])}
>>>>>>> b0a5de78

    async def _action_change_priority(self, action: WorkflowAction, execution: WorkflowExecution):
        """變更優先級動作"""
        logger.info(f"⚡ 變更優先級: {action.parameters.get('priority')}")
<<<<<<< HEAD
        return {"status": "priority_changed", "priority": action.parameters.get("priority")}
=======
        return {"status": "priority_changed", "priority": action.parameters.get('priority')}
>>>>>>> b0a5de78

    async def _action_notify_user(self, action: WorkflowAction, execution: WorkflowExecution):
        """通知用戶動作"""
        logger.info(f"🔔 通知用戶: {action.parameters}")
<<<<<<< HEAD
        return {"status": "notified", "user_id": action.parameters.get("user_id")}
=======
        return {"status": "notified", "user_id": action.parameters.get('user_id')}
>>>>>>> b0a5de78

    async def _action_delay(self, action: WorkflowAction, execution: WorkflowExecution):
        """延遲動作"""
        delay_seconds = action.parameters.get("seconds", 0)
        logger.info(f"⏱️ 延遲: {delay_seconds}秒")
        await asyncio.sleep(delay_seconds)
        return {"status": "delayed", "seconds": delay_seconds}

    async def _action_branch_condition(self, action: WorkflowAction, execution: WorkflowExecution):
        """條件分支動作"""
        # 實現條件分支邏輯
        logger.info(f"🔀 條件分支: {action.parameters}")
        return {"status": "branched", "condition_result": True}

    async def _action_close_ticket(self, action: WorkflowAction, execution: WorkflowExecution):
        """關閉票券動作"""
        logger.info(f"🔒 關閉票券: {execution.trigger_data.get('ticket_id')}")
<<<<<<< HEAD
        return {"status": "closed", "ticket_id": execution.trigger_data.get("ticket_id")}
=======
        return {"status": "closed", "ticket_id": execution.trigger_data.get('ticket_id')}
>>>>>>> b0a5de78

    # ========== 條件檢查 ==========

    def _check_conditions(self, conditions: List[WorkflowCondition], data: Dict[str, Any]) -> bool:
        """檢查條件"""
        if not conditions:
            return True

        results = []

        for condition in conditions:
            field_value = self._get_nested_value(data, condition.field)
            result = self._evaluate_condition(field_value, condition.operator, condition.value)
            results.append((result, condition.logic))

        # 評估邏輯表達式
        return self._evaluate_logic_expression(results)

    def _get_nested_value(self, data: Dict[str, Any], field_path: str) -> Any:
        """獲取嵌套欄位值"""
        keys = field_path.split(".")
        value = data

        for key in keys:
            if isinstance(value, dict) and key in value:
                value = value[key]
            else:
                return None

        return value

    def _evaluate_condition(self, field_value: Any, operator: str, compare_value: Any) -> bool:
        """評估單個條件"""
        try:
            if operator == "==":
                return field_value == compare_value
            elif operator == "!=":
                return field_value != compare_value
            elif operator == ">":
                return field_value > compare_value
            elif operator == "<":
                return field_value < compare_value
            elif operator == ">=":
                return field_value >= compare_value
            elif operator == "<=":
                return field_value <= compare_value
            elif operator == "contains":
                return compare_value in str(field_value)
            elif operator == "startswith":
                return str(field_value).startswith(str(compare_value))
            elif operator == "endswith":
                return str(field_value).endswith(str(compare_value))
            elif operator == "in":
                return field_value in compare_value
            elif operator == "not_in":
                return field_value not in compare_value
            elif operator == "is_null":
                return field_value is None
            elif operator == "is_not_null":
                return field_value is not None
            else:
                logger.warning(f"未知的操作符: {operator}")
                return False

        except Exception as e:
            logger.error(f"條件評估錯誤: {e}")
            return False

    def _evaluate_logic_expression(self, results: List[tuple]) -> bool:
        """評估邏輯表達式"""
        if not results:
            return True

        final_result = results[0][0]  # 第一個條件的結果

        for i in range(1, len(results)):
            current_result, logic = results[i]

            if logic == "AND":
                final_result = final_result and current_result
            elif logic == "OR":
                final_result = final_result or current_result

        return final_result

    # ========== 執行管理 ==========

    async def cancel_execution(self, execution_id: str) -> bool:
        """取消執行"""
        try:
            if execution_id in self.running_executions:
                task = self.running_executions[execution_id]
                task.cancel()

                try:
                    await task
                except asyncio.CancelledError:
                    pass

                del self.running_executions[execution_id]

            if execution_id in self.executions:
                execution = self.executions[execution_id]
                execution.status = "cancelled"
                execution.end_time = datetime.now(timezone.utc)

            logger.info(f"✅ 工作流程執行已取消: {execution_id}")
            return True

        except Exception as e:
            logger.error(f"❌ 取消執行失敗: {e}")
            return False

    def get_execution_status(self, execution_id: str) -> Optional[Dict[str, Any]]:
        """獲取執行狀態"""
        if execution_id not in self.executions:
            return None

        execution = self.executions[execution_id]

        return {
            "id": execution.id,
            "workflow_id": execution.workflow_id,
            "workflow_name": (
                self.workflows.get(execution.workflow_id, {}).name
                if execution.workflow_id in self.workflows
                else "未知"
            ),
            "status": execution.status,
            "current_action": execution.current_action,
            "start_time": execution.start_time.isoformat(),
            "end_time": execution.end_time.isoformat() if execution.end_time else None,
            "errors": execution.errors,
            "progress": self._calculate_execution_progress(execution),
        }

    def _calculate_execution_progress(self, execution: WorkflowExecution) -> Dict[str, Any]:
        """計算執行進度"""
        if execution.workflow_id not in self.workflows:
            return {"completed": 0, "total": 0, "percentage": 0}

        workflow = self.workflows[execution.workflow_id]
        total_actions = len(workflow.actions)

        if not execution.current_action:
            return {"completed": 0, "total": total_actions, "percentage": 0}

        # 找到當前動作的索引
        current_index = 0
        for i, action in enumerate(workflow.actions):
            if action.id == execution.current_action:
                current_index = i + 1
                break

        percentage = (current_index / total_actions * 100) if total_actions > 0 else 100

        return {
            "completed": current_index,
            "total": total_actions,
            "percentage": round(percentage, 2),
        }

    # ========== 統計和查詢 ==========

<<<<<<< HEAD
    def get_workflows(
        self, guild_id: int = None, status: WorkflowStatus = None
    ) -> List[Dict[str, Any]]:
=======
    def get_workflows(self, guild_id: int = None, status: WorkflowStatus = None) -> List[Dict[str, Any]]:
>>>>>>> b0a5de78
        """獲取工作流程列表"""
        workflows = []

        for workflow in self.workflows.values():
            if guild_id and workflow.guild_id != guild_id:
                continue

            if status and workflow.status != status:
                continue

<<<<<<< HEAD
            workflows.append(
                {
                    "id": workflow.id,
                    "name": workflow.name,
                    "description": workflow.description,
                    "status": workflow.status.value,
                    "trigger_type": workflow.trigger.type.value,
                    "action_count": len(workflow.actions),
                    "execution_count": workflow.execution_count,
                    "last_executed": (
                        workflow.last_executed.isoformat() if workflow.last_executed else None
                    ),
                    "created_at": workflow.created_at.isoformat(),
                    "tags": workflow.tags,
                }
            )
=======
            workflows.append({
                "id": workflow.id,
                "name": workflow.name,
                "description": workflow.description,
                "status": workflow.status.value,
                "trigger_type": workflow.trigger.type.value,
                "action_count": len(workflow.actions),
                "execution_count": workflow.execution_count,
                "last_executed": workflow.last_executed.isoformat() if workflow.last_executed else None,
                "created_at": workflow.created_at.isoformat(),
                "tags": workflow.tags
            })
>>>>>>> b0a5de78

        return workflows

    def get_workflow_statistics(self, guild_id: int = None) -> Dict[str, Any]:
        """獲取工作流程統計"""
        workflows = [w for w in self.workflows.values() if not guild_id or w.guild_id == guild_id]
<<<<<<< HEAD
        executions = [
            e
            for e in self.executions.values()
            if not guild_id or self.workflows.get(e.workflow_id, {}).guild_id == guild_id
        ]
=======
        executions = [e for e in self.executions.values() if not guild_id or self.workflows.get(e.workflow_id, {}).guild_id == guild_id]
>>>>>>> b0a5de78

        status_counts = {}
        for workflow in workflows:
            status = workflow.status.value
            status_counts[status] = status_counts.get(status, 0) + 1

        trigger_counts = {}
        for workflow in workflows:
            trigger = workflow.trigger.type.value
            trigger_counts[trigger] = trigger_counts.get(trigger, 0) + 1

        execution_status_counts = {}
        for execution in executions:
            status = execution.status
            execution_status_counts[status] = execution_status_counts.get(status, 0) + 1

        return {
            "total_workflows": len(workflows),
            "total_executions": len(executions),
            "active_workflows": status_counts.get("active", 0),
            "running_executions": len(self.running_executions),
            "status_distribution": status_counts,
            "trigger_distribution": trigger_counts,
            "execution_status_distribution": execution_status_counts,
            "average_execution_time": self._calculate_average_execution_time(executions),
        }

    def _calculate_average_execution_time(self, executions: List[WorkflowExecution]) -> float:
        """計算平均執行時間"""
<<<<<<< HEAD
        completed_executions = [e for e in executions if e.status == "completed" and e.end_time]
=======
        completed_executions = [
            e for e in executions
            if e.status == "completed" and e.end_time
        ]
>>>>>>> b0a5de78

        if not completed_executions:
            return 0.0

<<<<<<< HEAD
        total_time = sum((e.end_time - e.start_time).total_seconds() for e in completed_executions)
=======
        total_time = sum(
            (e.end_time - e.start_time).total_seconds()
            for e in completed_executions
        )
>>>>>>> b0a5de78

        return total_time / len(completed_executions)


# 全域工作流程引擎實例
workflow_engine = WorkflowEngine()<|MERGE_RESOLUTION|>--- conflicted
+++ resolved
@@ -17,110 +17,94 @@
 
 class WorkflowStatus(Enum):
     """工作流程狀態"""
-
-    DRAFT = "draft"  # 草稿
-    ACTIVE = "active"  # 啟用中
-    PAUSED = "paused"  # 暫停
-    DISABLED = "disabled"  # 停用
-    ARCHIVED = "archived"  # 封存
-
+    DRAFT = "draft"           # 草稿
+    ACTIVE = "active"         # 啟用中
+    PAUSED = "paused"         # 暫停
+    DISABLED = "disabled"     # 停用
+    ARCHIVED = "archived"     # 封存
 
 class TriggerType(Enum):
     """觸發類型"""
-
-    MANUAL = "manual"  # 手動觸發
-    TICKET_CREATED = "ticket_created"  # 票券建立
-    TICKET_UPDATED = "ticket_updated"  # 票券更新
-    TICKET_CLOSED = "ticket_closed"  # 票券關閉
-    MEMBER_JOINED = "member_joined"  # 成員加入
-    MEMBER_LEFT = "member_left"  # 成員離開
-    SCHEDULED = "scheduled"  # 定時觸發
-    WEBHOOK = "webhook"  # Webhook觸發
-    SLA_BREACH = "sla_breach"  # SLA違規
-    CUSTOM_EVENT = "custom_event"  # 自定義事件
-
+    MANUAL = "manual"                    # 手動觸發
+    TICKET_CREATED = "ticket_created"    # 票券建立
+    TICKET_UPDATED = "ticket_updated"    # 票券更新
+    TICKET_CLOSED = "ticket_closed"     # 票券關閉
+    MEMBER_JOINED = "member_joined"      # 成員加入
+    MEMBER_LEFT = "member_left"          # 成員離開
+    SCHEDULED = "scheduled"              # 定時觸發
+    WEBHOOK = "webhook"                  # Webhook觸發
+    SLA_BREACH = "sla_breach"           # SLA違規
+    CUSTOM_EVENT = "custom_event"        # 自定義事件
 
 class ActionType(Enum):
     """動作類型"""
-
-    ASSIGN_TICKET = "assign_ticket"  # 指派票券
-    SEND_MESSAGE = "send_message"  # 發送訊息
-    ADD_TAG = "add_tag"  # 添加標籤
-    CHANGE_PRIORITY = "change_priority"  # 變更優先級
-    NOTIFY_USER = "notify_user"  # 通知用戶
-    UPDATE_DATABASE = "update_database"  # 更新資料庫
-    CALL_WEBHOOK = "call_webhook"  # 調用Webhook
-    DELAY = "delay"  # 延遲執行
-    BRANCH_CONDITION = "branch_condition"  # 條件分支
-    CLOSE_TICKET = "close_ticket"  # 關閉票券
-
+    ASSIGN_TICKET = "assign_ticket"              # 指派票券
+    SEND_MESSAGE = "send_message"                # 發送訊息
+    ADD_TAG = "add_tag"                         # 添加標籤
+    CHANGE_PRIORITY = "change_priority"          # 變更優先級
+    NOTIFY_USER = "notify_user"                 # 通知用戶
+    UPDATE_DATABASE = "update_database"          # 更新資料庫
+    CALL_WEBHOOK = "call_webhook"               # 調用Webhook
+    DELAY = "delay"                             # 延遲執行
+    BRANCH_CONDITION = "branch_condition"        # 條件分支
+    CLOSE_TICKET = "close_ticket"               # 關閉票券
 
 @dataclass
 class WorkflowCondition:
     """工作流程條件"""
-
-    field: str  # 條件欄位
-    operator: str  # 操作符 (==, !=, >, <, contains, etc.)
-    value: Any  # 比較值
-    logic: str = "AND"  # 邏輯關係 (AND, OR)
-
+    field: str                    # 條件欄位
+    operator: str                 # 操作符 (==, !=, >, <, contains, etc.)
+    value: Any                    # 比較值
+    logic: str = "AND"           # 邏輯關係 (AND, OR)
 
 @dataclass
 class WorkflowAction:
     """工作流程動作"""
-
-    id: str  # 動作ID
-    type: ActionType  # 動作類型
-    parameters: Dict[str, Any]  # 動作參數
+    id: str                       # 動作ID
+    type: ActionType              # 動作類型
+    parameters: Dict[str, Any]    # 動作參數
     conditions: List[WorkflowCondition] = field(default_factory=list)
-    delay_seconds: int = 0  # 延遲執行秒數
-    retry_count: int = 0  # 重試次數
-    on_error: str = "continue"  # 錯誤處理 (continue, stop, retry)
-
+    delay_seconds: int = 0        # 延遲執行秒數
+    retry_count: int = 0          # 重試次數
+    on_error: str = "continue"    # 錯誤處理 (continue, stop, retry)
 
 @dataclass
 class WorkflowTrigger:
     """工作流程觸發器"""
-
-    type: TriggerType  # 觸發類型
+    type: TriggerType             # 觸發類型
     conditions: List[WorkflowCondition] = field(default_factory=list)
     parameters: Dict[str, Any] = field(default_factory=dict)
-
 
 @dataclass
 class WorkflowExecution:
     """工作流程執行記錄"""
-
-    id: str  # 執行ID
-    workflow_id: str  # 工作流程ID
+    id: str                       # 執行ID
+    workflow_id: str              # 工作流程ID
     trigger_data: Dict[str, Any]  # 觸發數據
-    start_time: datetime  # 開始時間
+    start_time: datetime          # 開始時間
     end_time: Optional[datetime] = None
-    status: str = "running"  # 執行狀態
+    status: str = "running"       # 執行狀態
     current_action: Optional[str] = None
     results: Dict[str, Any] = field(default_factory=dict)
     errors: List[str] = field(default_factory=list)
 
-
 @dataclass
 class Workflow:
     """工作流程定義"""
-
-    id: str  # 工作流程ID
-    name: str  # 工作流程名稱
-    description: str  # 描述
-    guild_id: int  # 伺服器ID
-    trigger: WorkflowTrigger  # 觸發器
-    actions: List[WorkflowAction]  # 動作列表
+    id: str                       # 工作流程ID
+    name: str                     # 工作流程名稱
+    description: str              # 描述
+    guild_id: int                 # 伺服器ID
+    trigger: WorkflowTrigger      # 觸發器
+    actions: List[WorkflowAction] # 動作列表
     status: WorkflowStatus = WorkflowStatus.DRAFT
-    created_by: int = 0  # 創建者ID
+    created_by: int = 0           # 創建者ID
     created_at: datetime = field(default_factory=lambda: datetime.now(timezone.utc))
     updated_at: datetime = field(default_factory=lambda: datetime.now(timezone.utc))
-    execution_count: int = 0  # 執行次數
+    execution_count: int = 0      # 執行次數
     last_executed: Optional[datetime] = None
     tags: List[str] = field(default_factory=list)
     version: int = 1
-
 
 class WorkflowEngine:
     """智能工作流程引擎"""
@@ -152,51 +136,43 @@
             workflow_id = str(uuid.uuid4())
 
             # 構建觸發器
-            trigger_data = workflow_data.get("trigger", {})
+            trigger_data = workflow_data.get('trigger', {})
             trigger = WorkflowTrigger(
-                type=TriggerType(trigger_data.get("type", "manual")),
+                type=TriggerType(trigger_data.get('type', 'manual')),
                 conditions=[
-<<<<<<< HEAD
-                    WorkflowCondition(**cond) for cond in trigger_data.get("conditions", [])
-=======
                     WorkflowCondition(**cond)
                     for cond in trigger_data.get('conditions', [])
->>>>>>> b0a5de78
                 ],
-                parameters=trigger_data.get("parameters", {}),
+                parameters=trigger_data.get('parameters', {})
             )
 
             # 構建動作列表
             actions = []
-            for action_data in workflow_data.get("actions", []):
+            for action_data in workflow_data.get('actions', []):
                 action = WorkflowAction(
-                    id=action_data.get("id", str(uuid.uuid4())),
-                    type=ActionType(action_data["type"]),
-                    parameters=action_data.get("parameters", {}),
+                    id=action_data.get('id', str(uuid.uuid4())),
+                    type=ActionType(action_data['type']),
+                    parameters=action_data.get('parameters', {}),
                     conditions=[
-<<<<<<< HEAD
-                        WorkflowCondition(**cond) for cond in action_data.get("conditions", [])
-=======
                         WorkflowCondition(**cond)
                         for cond in action_data.get('conditions', [])
->>>>>>> b0a5de78
                     ],
-                    delay_seconds=action_data.get("delay_seconds", 0),
-                    retry_count=action_data.get("retry_count", 0),
-                    on_error=action_data.get("on_error", "continue"),
+                    delay_seconds=action_data.get('delay_seconds', 0),
+                    retry_count=action_data.get('retry_count', 0),
+                    on_error=action_data.get('on_error', 'continue')
                 )
                 actions.append(action)
 
             # 創建工作流程
             workflow = Workflow(
                 id=workflow_id,
-                name=workflow_data["name"],
-                description=workflow_data.get("description", ""),
-                guild_id=workflow_data["guild_id"],
+                name=workflow_data['name'],
+                description=workflow_data.get('description', ''),
+                guild_id=workflow_data['guild_id'],
                 trigger=trigger,
                 actions=actions,
-                created_by=workflow_data.get("created_by", 0),
-                tags=workflow_data.get("tags", []),
+                created_by=workflow_data.get('created_by', 0),
+                tags=workflow_data.get('tags', [])
             )
 
             self.workflows[workflow_id] = workflow
@@ -218,16 +194,6 @@
             workflow = self.workflows[workflow_id]
 
             # 更新基本資訊
-<<<<<<< HEAD
-            if "name" in updates:
-                workflow.name = updates["name"]
-            if "description" in updates:
-                workflow.description = updates["description"]
-            if "status" in updates:
-                workflow.status = WorkflowStatus(updates["status"])
-            if "tags" in updates:
-                workflow.tags = updates["tags"]
-=======
             if 'name' in updates:
                 workflow.name = updates['name']
             if 'description' in updates:
@@ -236,43 +202,34 @@
                 workflow.status = WorkflowStatus(updates['status'])
             if 'tags' in updates:
                 workflow.tags = updates['tags']
->>>>>>> b0a5de78
 
             # 更新觸發器
-            if "trigger" in updates:
-                trigger_data = updates["trigger"]
+            if 'trigger' in updates:
+                trigger_data = updates['trigger']
                 workflow.trigger = WorkflowTrigger(
-                    type=TriggerType(trigger_data.get("type", workflow.trigger.type.value)),
+                    type=TriggerType(trigger_data.get('type', workflow.trigger.type.value)),
                     conditions=[
-<<<<<<< HEAD
-                        WorkflowCondition(**cond) for cond in trigger_data.get("conditions", [])
-=======
                         WorkflowCondition(**cond)
                         for cond in trigger_data.get('conditions', [])
->>>>>>> b0a5de78
                     ],
-                    parameters=trigger_data.get("parameters", workflow.trigger.parameters),
+                    parameters=trigger_data.get('parameters', workflow.trigger.parameters)
                 )
 
             # 更新動作
-            if "actions" in updates:
+            if 'actions' in updates:
                 actions = []
-                for action_data in updates["actions"]:
+                for action_data in updates['actions']:
                     action = WorkflowAction(
-                        id=action_data.get("id", str(uuid.uuid4())),
-                        type=ActionType(action_data["type"]),
-                        parameters=action_data.get("parameters", {}),
+                        id=action_data.get('id', str(uuid.uuid4())),
+                        type=ActionType(action_data['type']),
+                        parameters=action_data.get('parameters', {}),
                         conditions=[
-<<<<<<< HEAD
-                            WorkflowCondition(**cond) for cond in action_data.get("conditions", [])
-=======
                             WorkflowCondition(**cond)
                             for cond in action_data.get('conditions', [])
->>>>>>> b0a5de78
                         ],
-                        delay_seconds=action_data.get("delay_seconds", 0),
-                        retry_count=action_data.get("retry_count", 0),
-                        on_error=action_data.get("on_error", "continue"),
+                        delay_seconds=action_data.get('delay_seconds', 0),
+                        retry_count=action_data.get('retry_count', 0),
+                        on_error=action_data.get('on_error', 'continue')
                     )
                     actions.append(action)
                 workflow.actions = actions
@@ -299,8 +256,7 @@
 
             # 停止執行中的實例
             running_executions = [
-                exec_id
-                for exec_id, execution in self.executions.items()
+                exec_id for exec_id, execution in self.executions.items()
                 if execution.workflow_id == workflow_id and execution.status == "running"
             ]
 
@@ -332,16 +288,6 @@
         if workflow.id not in self.trigger_handlers[trigger_type]:
             self.trigger_handlers[trigger_type].append(workflow.id)
 
-<<<<<<< HEAD
-    def _unregister_trigger(self, workflow: Workflow):
-        """取消註冊觸發器"""
-        trigger_type = workflow.trigger.type
-        if (
-            trigger_type in self.trigger_handlers
-            and workflow.id in self.trigger_handlers[trigger_type]
-        ):
-            self.trigger_handlers[trigger_type].remove(workflow.id)
-=======
                                 break
                             except Exception:
                                 if retry == action.retry_count - 1:
@@ -366,7 +312,6 @@
                 del self.running_executions[execution_id]
 
             logger.error(f"❌ 工作流程執行失敗: {e}")
->>>>>>> b0a5de78
 
     async def _execute_action(self, action: WorkflowAction, execution: WorkflowExecution):
         """執行單個動作"""
@@ -387,52 +332,32 @@
         """發送訊息動作"""
         # 這裡需要整合Discord bot的訊息發送功能
         logger.info(f"📨 發送訊息: {action.parameters.get('message', '')}")
-<<<<<<< HEAD
-        return {"status": "sent", "message": action.parameters.get("message")}
-=======
         return {"status": "sent", "message": action.parameters.get('message')}
->>>>>>> b0a5de78
 
     async def _action_assign_ticket(self, action: WorkflowAction, execution: WorkflowExecution):
         """指派票券動作"""
         # 這裡需要整合票券系統的指派功能
         logger.info(f"🎫 指派票券: {action.parameters}")
-<<<<<<< HEAD
-        return {"status": "assigned", "ticket_id": execution.trigger_data.get("ticket_id")}
-=======
         return {"status": "assigned", "ticket_id": execution.trigger_data.get('ticket_id')}
->>>>>>> b0a5de78
 
     async def _action_add_tag(self, action: WorkflowAction, execution: WorkflowExecution):
         """添加標籤動作"""
         logger.info(f"🏷️ 添加標籤: {action.parameters.get('tags', [])}")
-<<<<<<< HEAD
-        return {"status": "tagged", "tags": action.parameters.get("tags", [])}
-=======
         return {"status": "tagged", "tags": action.parameters.get('tags', [])}
->>>>>>> b0a5de78
 
     async def _action_change_priority(self, action: WorkflowAction, execution: WorkflowExecution):
         """變更優先級動作"""
         logger.info(f"⚡ 變更優先級: {action.parameters.get('priority')}")
-<<<<<<< HEAD
-        return {"status": "priority_changed", "priority": action.parameters.get("priority")}
-=======
         return {"status": "priority_changed", "priority": action.parameters.get('priority')}
->>>>>>> b0a5de78
 
     async def _action_notify_user(self, action: WorkflowAction, execution: WorkflowExecution):
         """通知用戶動作"""
         logger.info(f"🔔 通知用戶: {action.parameters}")
-<<<<<<< HEAD
-        return {"status": "notified", "user_id": action.parameters.get("user_id")}
-=======
         return {"status": "notified", "user_id": action.parameters.get('user_id')}
->>>>>>> b0a5de78
 
     async def _action_delay(self, action: WorkflowAction, execution: WorkflowExecution):
         """延遲動作"""
-        delay_seconds = action.parameters.get("seconds", 0)
+        delay_seconds = action.parameters.get('seconds', 0)
         logger.info(f"⏱️ 延遲: {delay_seconds}秒")
         await asyncio.sleep(delay_seconds)
         return {"status": "delayed", "seconds": delay_seconds}
@@ -446,11 +371,7 @@
     async def _action_close_ticket(self, action: WorkflowAction, execution: WorkflowExecution):
         """關閉票券動作"""
         logger.info(f"🔒 關閉票券: {execution.trigger_data.get('ticket_id')}")
-<<<<<<< HEAD
-        return {"status": "closed", "ticket_id": execution.trigger_data.get("ticket_id")}
-=======
         return {"status": "closed", "ticket_id": execution.trigger_data.get('ticket_id')}
->>>>>>> b0a5de78
 
     # ========== 條件檢查 ==========
 
@@ -471,7 +392,7 @@
 
     def _get_nested_value(self, data: Dict[str, Any], field_path: str) -> Any:
         """獲取嵌套欄位值"""
-        keys = field_path.split(".")
+        keys = field_path.split('.')
         value = data
 
         for key in keys:
@@ -574,17 +495,13 @@
         return {
             "id": execution.id,
             "workflow_id": execution.workflow_id,
-            "workflow_name": (
-                self.workflows.get(execution.workflow_id, {}).name
-                if execution.workflow_id in self.workflows
-                else "未知"
-            ),
+            "workflow_name": self.workflows.get(execution.workflow_id, {}).name if execution.workflow_id in self.workflows else "未知",
             "status": execution.status,
             "current_action": execution.current_action,
             "start_time": execution.start_time.isoformat(),
             "end_time": execution.end_time.isoformat() if execution.end_time else None,
             "errors": execution.errors,
-            "progress": self._calculate_execution_progress(execution),
+            "progress": self._calculate_execution_progress(execution)
         }
 
     def _calculate_execution_progress(self, execution: WorkflowExecution) -> Dict[str, Any]:
@@ -610,18 +527,12 @@
         return {
             "completed": current_index,
             "total": total_actions,
-            "percentage": round(percentage, 2),
+            "percentage": round(percentage, 2)
         }
 
     # ========== 統計和查詢 ==========
 
-<<<<<<< HEAD
-    def get_workflows(
-        self, guild_id: int = None, status: WorkflowStatus = None
-    ) -> List[Dict[str, Any]]:
-=======
     def get_workflows(self, guild_id: int = None, status: WorkflowStatus = None) -> List[Dict[str, Any]]:
->>>>>>> b0a5de78
         """獲取工作流程列表"""
         workflows = []
 
@@ -632,24 +543,6 @@
             if status and workflow.status != status:
                 continue
 
-<<<<<<< HEAD
-            workflows.append(
-                {
-                    "id": workflow.id,
-                    "name": workflow.name,
-                    "description": workflow.description,
-                    "status": workflow.status.value,
-                    "trigger_type": workflow.trigger.type.value,
-                    "action_count": len(workflow.actions),
-                    "execution_count": workflow.execution_count,
-                    "last_executed": (
-                        workflow.last_executed.isoformat() if workflow.last_executed else None
-                    ),
-                    "created_at": workflow.created_at.isoformat(),
-                    "tags": workflow.tags,
-                }
-            )
-=======
             workflows.append({
                 "id": workflow.id,
                 "name": workflow.name,
@@ -662,22 +555,13 @@
                 "created_at": workflow.created_at.isoformat(),
                 "tags": workflow.tags
             })
->>>>>>> b0a5de78
 
         return workflows
 
     def get_workflow_statistics(self, guild_id: int = None) -> Dict[str, Any]:
         """獲取工作流程統計"""
         workflows = [w for w in self.workflows.values() if not guild_id or w.guild_id == guild_id]
-<<<<<<< HEAD
-        executions = [
-            e
-            for e in self.executions.values()
-            if not guild_id or self.workflows.get(e.workflow_id, {}).guild_id == guild_id
-        ]
-=======
         executions = [e for e in self.executions.values() if not guild_id or self.workflows.get(e.workflow_id, {}).guild_id == guild_id]
->>>>>>> b0a5de78
 
         status_counts = {}
         for workflow in workflows:
@@ -702,34 +586,25 @@
             "status_distribution": status_counts,
             "trigger_distribution": trigger_counts,
             "execution_status_distribution": execution_status_counts,
-            "average_execution_time": self._calculate_average_execution_time(executions),
+            "average_execution_time": self._calculate_average_execution_time(executions)
         }
 
     def _calculate_average_execution_time(self, executions: List[WorkflowExecution]) -> float:
         """計算平均執行時間"""
-<<<<<<< HEAD
-        completed_executions = [e for e in executions if e.status == "completed" and e.end_time]
-=======
         completed_executions = [
             e for e in executions
             if e.status == "completed" and e.end_time
         ]
->>>>>>> b0a5de78
 
         if not completed_executions:
             return 0.0
 
-<<<<<<< HEAD
-        total_time = sum((e.end_time - e.start_time).total_seconds() for e in completed_executions)
-=======
         total_time = sum(
             (e.end_time - e.start_time).total_seconds()
             for e in completed_executions
         )
->>>>>>> b0a5de78
 
         return total_time / len(completed_executions)
-
 
 # 全域工作流程引擎實例
 workflow_engine = WorkflowEngine()