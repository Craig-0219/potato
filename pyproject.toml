[build-system]
requires = ["setuptools>=45", "wheel"]
build-backend = "setuptools.build_meta"

[project]
name = "potato-bot"
version = "3.1.0"
description = "Discord 多功能管理機器人"
requires-python = ">=3.10"
license = "MIT"
authors = [
    {name = "Potato Bot Team", email = "support@potato-bot.com"}
]

dependencies = [
<<<<<<< HEAD
    "discord.py>=2.5.2",
    "fastapi>=0.110.0",
    "aiomysql>=0.2.0",
    "pydantic>=2.0.0",
    "python-dotenv>=1.0.0",
    "aioredis>=2.0.1",
    "openai>=1.12.0",
    "Pillow>=10.0.0",
    "yt-dlp>=2024.3.10",
    "textblob>=0.17.1",
    "httpx>=0.25.0",
    "PyJWT>=2.8.0",
    "cryptography>=41.0.0",
    "PyNaCl>=1.5.0",
    "mcrcon>=2.3.0",
]

[project.optional-dependencies]
dev = [
    "pytest>=8.0.0",
    "pytest-asyncio>=0.23.0",
    "pytest-cov>=4.0.0",
    "pytest-timeout>=2.3.1",
    "black>=24.8.0",
    "isort>=5.13.2",
    "flake8>=7.1.1",
    "mypy>=1.11.2",
    "bandit>=1.7.9",
    "pydocstyle>=6.3.0",
    "pre-commit>=3.0.0",
    "coverage>=7.0.0",
]
test = [
    "pytest>=8.0.0",
    "pytest-asyncio>=0.23.0",
    "pytest-cov>=4.0.0",
    "pytest-timeout>=2.3.1",
    "coverage>=7.0.0",
]
docs = [
    "mkdocs>=1.6.0",
    "mkdocs-material>=9.5.18",
    "mkdocs-minify-plugin>=0.8.0",
    "pymdown-extensions>=10.8.1",
    "mkdocs-mermaid2-plugin>=1.0.0",
]

[project.urls]
Homepage = "https://github.com/Craig-0219/potato"
Documentation = "https://potato-bot.readthedocs.io"
Repository = "https://github.com/Craig-0219/potato"
"Bug Tracker" = "https://github.com/Craig-0219/potato/issues"

[tool.setuptools]
packages = ["src"]
package-dir = {"" = "src"}

[tool.black]
line-length = 100
target-version = ['py310']
include = '\.pyi?$'
extend-exclude = '''
/(
  # directories
  \.eggs
  | \.git
  | \.hg
  | \.mypy_cache
  | \.tox
  | \.venv
  | build
  | dist
  | archive
  | backups
  | node_modules
)/
'''

[tool.isort]
profile = "black"
line_length = 100
multi_line_output = 3
include_trailing_comma = true
force_grid_wrap = 0
use_parentheses = true
ensure_newline_before_comments = true
known_first_party = ["src"]
known_third_party = ["discord", "fastapi", "pydantic", "aiomysql"]
=======
    # Core Discord Bot
    "discord.py>=2.3.2",

    # Database & Caching
    "aiomysql>=0.2.0",
    "redis>=5.0.1",
>>>>>>> 510b2918

    # Data Serialization
    "orjson>=3.9.9",
    "msgpack>=1.0.7",

    # Environment & Configuration
    "python-dotenv>=1.0.0",
    "PyYAML>=6.0.1",

    # Security & Encryption
    "cryptography>=41.0.7",
    "PyNaCl>=1.5.0",

<<<<<<< HEAD
[tool.pytest.ini_options]
testpaths = ["tests"]
python_files = ["test_*.py", "*_test.py"]
python_classes = ["Test*"]
python_functions = ["test_*"]
addopts = [
    "-v",
    "--strict-markers",
    "--tb=short",
    "--cov=src",
    "--cov-report=html:htmlcov",
    "--cov-report=term-missing",
    "--cov-fail-under=70"
]
markers = [
    "unit: 單元測試",
    "integration: 整合測試",
    "e2e: 端到端測試",
    "slow: 慢速測試",
    "api: API 相關測試",
    "database: 資料庫相關測試",
    "discord: Discord 相關測試",
    "security: 安全性測試",
]
asyncio_mode = "auto"
filterwarnings = [
    "ignore::DeprecationWarning",
    "ignore::PendingDeprecationWarning",
]

[tool.coverage.run]
source = ["src"]
omit = [
    "*/tests/*",
    "*/test_*",
    "*/__pycache__/*",
    "*/migrations/*",
    "archive/*",
    "backups/*",
]
=======
    # HTTP Client
    "aiohttp>=3.9.0",

    # File & Media Processing
    "aiofiles>=24.1.0",
    "Pillow>=10.0.0",
    "yt-dlp>=2024.3.10",
>>>>>>> 510b2918

    # Utilities
    "python-dateutil>=2.8.2",
    "pytz>=2023.3",
    "regex>=2023.10.3",
    "psutil>=5.9.6",
]

<<<<<<< HEAD
[tool.bandit]
exclude_dirs = ["tests", "archive", "backups"]
skips = ["B101", "B601", "B603", "B607"]  # 忽略合理的 subprocess 使用

[tool.pydocstyle]
convention = "google"
add-ignore = ["D100", "D101", "D102", "D103", "D104", "D105", "D107"]
=======
[tool.setuptools]
packages = ["bot", "shared", "src"]
package-dir = {"" = "."}
include-package-data = true
>>>>>>> 510b2918
<|MERGE_RESOLUTION|>--- conflicted
+++ resolved
@@ -13,103 +13,12 @@
 ]
 
 dependencies = [
-<<<<<<< HEAD
-    "discord.py>=2.5.2",
-    "fastapi>=0.110.0",
-    "aiomysql>=0.2.0",
-    "pydantic>=2.0.0",
-    "python-dotenv>=1.0.0",
-    "aioredis>=2.0.1",
-    "openai>=1.12.0",
-    "Pillow>=10.0.0",
-    "yt-dlp>=2024.3.10",
-    "textblob>=0.17.1",
-    "httpx>=0.25.0",
-    "PyJWT>=2.8.0",
-    "cryptography>=41.0.0",
-    "PyNaCl>=1.5.0",
-    "mcrcon>=2.3.0",
-]
-
-[project.optional-dependencies]
-dev = [
-    "pytest>=8.0.0",
-    "pytest-asyncio>=0.23.0",
-    "pytest-cov>=4.0.0",
-    "pytest-timeout>=2.3.1",
-    "black>=24.8.0",
-    "isort>=5.13.2",
-    "flake8>=7.1.1",
-    "mypy>=1.11.2",
-    "bandit>=1.7.9",
-    "pydocstyle>=6.3.0",
-    "pre-commit>=3.0.0",
-    "coverage>=7.0.0",
-]
-test = [
-    "pytest>=8.0.0",
-    "pytest-asyncio>=0.23.0",
-    "pytest-cov>=4.0.0",
-    "pytest-timeout>=2.3.1",
-    "coverage>=7.0.0",
-]
-docs = [
-    "mkdocs>=1.6.0",
-    "mkdocs-material>=9.5.18",
-    "mkdocs-minify-plugin>=0.8.0",
-    "pymdown-extensions>=10.8.1",
-    "mkdocs-mermaid2-plugin>=1.0.0",
-]
-
-[project.urls]
-Homepage = "https://github.com/Craig-0219/potato"
-Documentation = "https://potato-bot.readthedocs.io"
-Repository = "https://github.com/Craig-0219/potato"
-"Bug Tracker" = "https://github.com/Craig-0219/potato/issues"
-
-[tool.setuptools]
-packages = ["src"]
-package-dir = {"" = "src"}
-
-[tool.black]
-line-length = 100
-target-version = ['py310']
-include = '\.pyi?$'
-extend-exclude = '''
-/(
-  # directories
-  \.eggs
-  | \.git
-  | \.hg
-  | \.mypy_cache
-  | \.tox
-  | \.venv
-  | build
-  | dist
-  | archive
-  | backups
-  | node_modules
-)/
-'''
-
-[tool.isort]
-profile = "black"
-line_length = 100
-multi_line_output = 3
-include_trailing_comma = true
-force_grid_wrap = 0
-use_parentheses = true
-ensure_newline_before_comments = true
-known_first_party = ["src"]
-known_third_party = ["discord", "fastapi", "pydantic", "aiomysql"]
-=======
     # Core Discord Bot
     "discord.py>=2.3.2",
 
     # Database & Caching
     "aiomysql>=0.2.0",
     "redis>=5.0.1",
->>>>>>> 510b2918
 
     # Data Serialization
     "orjson>=3.9.9",
@@ -123,48 +32,6 @@
     "cryptography>=41.0.7",
     "PyNaCl>=1.5.0",
 
-<<<<<<< HEAD
-[tool.pytest.ini_options]
-testpaths = ["tests"]
-python_files = ["test_*.py", "*_test.py"]
-python_classes = ["Test*"]
-python_functions = ["test_*"]
-addopts = [
-    "-v",
-    "--strict-markers",
-    "--tb=short",
-    "--cov=src",
-    "--cov-report=html:htmlcov",
-    "--cov-report=term-missing",
-    "--cov-fail-under=70"
-]
-markers = [
-    "unit: 單元測試",
-    "integration: 整合測試",
-    "e2e: 端到端測試",
-    "slow: 慢速測試",
-    "api: API 相關測試",
-    "database: 資料庫相關測試",
-    "discord: Discord 相關測試",
-    "security: 安全性測試",
-]
-asyncio_mode = "auto"
-filterwarnings = [
-    "ignore::DeprecationWarning",
-    "ignore::PendingDeprecationWarning",
-]
-
-[tool.coverage.run]
-source = ["src"]
-omit = [
-    "*/tests/*",
-    "*/test_*",
-    "*/__pycache__/*",
-    "*/migrations/*",
-    "archive/*",
-    "backups/*",
-]
-=======
     # HTTP Client
     "aiohttp>=3.9.0",
 
@@ -172,7 +39,6 @@
     "aiofiles>=24.1.0",
     "Pillow>=10.0.0",
     "yt-dlp>=2024.3.10",
->>>>>>> 510b2918
 
     # Utilities
     "python-dateutil>=2.8.2",
@@ -181,17 +47,7 @@
     "psutil>=5.9.6",
 ]
 
-<<<<<<< HEAD
-[tool.bandit]
-exclude_dirs = ["tests", "archive", "backups"]
-skips = ["B101", "B601", "B603", "B607"]  # 忽略合理的 subprocess 使用
-
-[tool.pydocstyle]
-convention = "google"
-add-ignore = ["D100", "D101", "D102", "D103", "D104", "D105", "D107"]
-=======
 [tool.setuptools]
 packages = ["bot", "shared", "src"]
 package-dir = {"" = "."}
-include-package-data = true
->>>>>>> 510b2918
+include-package-data = true