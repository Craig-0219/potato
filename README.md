--- conflicted
+++ resolved
@@ -86,11 +86,7 @@
 
 ### 分支策略
 - **`feature/*`** - 功能開發分支
-<<<<<<< HEAD
-- **`dev`** - 開發整合分支 (當前)
-=======
 - **`develop`** - 開發整合分支 (當前)
->>>>>>> d8f113cd
 - **`main`** - 生產穩定分支
 - **`ptero`** - 部署分支 (純淨版)
 
@@ -223,11 +219,7 @@
 - 智能變更檢測優化執行時間
 - 自動化代碼品質和安全檢查
 - 測試覆蓋率驗證和 Codecov 整合
-<<<<<<< HEAD
-- main → ptero 自動部署
-=======
 - develop → main → ptero 自動部署
->>>>>>> d8f113cd
 
 ---
 
