# ==============================================
# Potato Bot 重構後依賴列表
# ==============================================

# Discord 核心依賴
discord.py==2.3.2
discord-ext-menus==1.1.4

# 資料庫相關
aiomysql==0.2.0
sqlalchemy==2.0.21
alembic==1.12.0

# 異步支援
aiohttp==3.8.6
aiofiles==23.2.0
asyncio-mqtt==0.13.0

# 快取系統
aioredis==2.0.1

# AI 服務整合
openai==0.28.1
anthropic==0.3.11
google-generativeai==0.2.2

# 圖片處理
Pillow==10.0.1
opencv-python==4.8.1.78

# 音樂功能
yt-dlp==2023.9.24
PyNaCl==1.5.0

<<<<<<< HEAD
# 網頁服務
fastapi==0.104.1
uvicorn==0.23.2
jinja2==3.1.2
=======
# Redis 緩存
redis[hiredis]==5.0.1

# 系統監控
psutil==5.9.6

# YAML 配置文件支援
PyYAML==6.0.1

# 正則表達式增強
regex==2023.10.3

# 序列化
msgpack==1.0.7
>>>>>>> fe5c3b3a

# 安全和驗證
cryptography==41.0.7
pyjwt==2.8.0
passlib==1.7.4
bcrypt==4.0.1

# 配置管理
python-dotenv==1.0.0
pydantic==2.4.2
pydantic-settings==2.0.3

# 日誌和監控
loguru==0.7.2
prometheus-client==0.17.1

# 數據處理
pandas==2.1.3
numpy==1.25.2

# 測試框架 (開發用)
pytest==7.4.3
pytest-asyncio==0.21.1
pytest-cov==4.1.0
pytest-mock==3.12.0

# 程式碼品質工具 (開發用)
black==23.9.1
isort==5.12.0
flake8==6.1.0
mypy==1.6.1
bandit==1.7.5

# 開發工具
pre-commit==3.5.0
coverage==7.3.2

# 工具程式庫
requests==2.31.0
python-dateutil==2.8.2
pytz==2023.3
schedule==1.2.0<|MERGE_RESOLUTION|>--- conflicted
+++ resolved
@@ -1,43 +1,43 @@
-# ==============================================
-# Potato Bot 重構後依賴列表
-# ==============================================
+# Potato Bot 主要依賴文件
+# 核心生產環境依賴 - 直接安裝版本
 
-# Discord 核心依賴
+# Discord Bot 核心
 discord.py==2.3.2
-discord-ext-menus==1.1.4
 
-# 資料庫相關
+# 非同步 MySQL 連接
 aiomysql==0.2.0
-sqlalchemy==2.0.21
-alembic==1.12.0
 
-# 異步支援
-aiohttp==3.8.6
-aiofiles==23.2.0
-asyncio-mqtt==0.13.0
+# 環境變數管理
+python-dotenv==1.0.0
 
-# 快取系統
-aioredis==2.0.1
+# Web API 框架
+fastapi==0.104.1
+uvicorn[standard]==0.24.0
 
-# AI 服務整合
-openai==0.28.1
-anthropic==0.3.11
-google-generativeai==0.2.2
+# 加密和認證
+python-jose[cryptography]==3.3.0
 
-# 圖片處理
-Pillow==10.0.1
-opencv-python==4.8.1.78
+# 檔案操作  
+aiofiles==24.1.0
 
-# 音樂功能
-yt-dlp==2023.9.24
-PyNaCl==1.5.0
+# WebSocket 支援
+websockets==12.0
 
-<<<<<<< HEAD
-# 網頁服務
-fastapi==0.104.1
-uvicorn==0.23.2
-jinja2==3.1.2
-=======
+# HTTP 客戶端
+aiohttp==3.9.0
+
+# 時區處理
+pytz==2023.3
+
+# JSON 序列化增強
+orjson==3.9.9
+
+# 資料驗證
+pydantic==2.5.0
+
+# 日期時間處理
+python-dateutil==2.8.2
+
 # Redis 緩存
 redis[hiredis]==5.0.1
 
@@ -52,46 +52,11 @@
 
 # 序列化
 msgpack==1.0.7
->>>>>>> fe5c3b3a
 
-# 安全和驗證
+# 加密
 cryptography==41.0.7
-pyjwt==2.8.0
-passlib==1.7.4
-bcrypt==4.0.1
 
-# 配置管理
-python-dotenv==1.0.0
-pydantic==2.4.2
-pydantic-settings==2.0.3
-
-# 日誌和監控
-loguru==0.7.2
-prometheus-client==0.17.1
-
-# 數據處理
-pandas==2.1.3
-numpy==1.25.2
-
-# 測試框架 (開發用)
-pytest==7.4.3
-pytest-asyncio==0.21.1
-pytest-cov==4.1.0
-pytest-mock==3.12.0
-
-# 程式碼品質工具 (開發用)
-black==23.9.1
-isort==5.12.0
-flake8==6.1.0
-mypy==1.6.1
-bandit==1.7.5
-
-# 開發工具
-pre-commit==3.5.0
-coverage==7.3.2
-
-# 工具程式庫
-requests==2.31.0
-python-dateutil==2.8.2
-pytz==2023.3
-schedule==1.2.0+# 注意:
+# - 完整依賴說明請參考 docs/requirements/requirements-combined.txt  
+# - 開發環境使用 docs/requirements/requirements-development.txt
+# - 生產環境使用 docs/requirements/requirements-production.txt